'\" t
.\"     Title: qutebrowser
.\"    Author: [see the "AUTHOR" section]
.\" Generator: DocBook XSL Stylesheets vsnapshot <http://docbook.sf.net/>
<<<<<<< HEAD
.\"      Date: 06/18/2019
=======
.\"      Date: 07/18/2019
>>>>>>> dca1e9c3
.\"    Manual: qutebrowser manpage
.\"    Source: qutebrowser
.\"  Language: English
.\"
<<<<<<< HEAD
.TH "QUTEBROWSER" "1" "06/18/2019" "qutebrowser" "qutebrowser manpage"
=======
.TH "QUTEBROWSER" "1" "07/18/2019" "qutebrowser" "qutebrowser manpage"
>>>>>>> dca1e9c3
.\" -----------------------------------------------------------------
.\" * Define some portability stuff
.\" -----------------------------------------------------------------
.\" ~~~~~~~~~~~~~~~~~~~~~~~~~~~~~~~~~~~~~~~~~~~~~~~~~~~~~~~~~~~~~~~~~
.\" http://bugs.debian.org/507673
.\" http://lists.gnu.org/archive/html/groff/2009-02/msg00013.html
.\" ~~~~~~~~~~~~~~~~~~~~~~~~~~~~~~~~~~~~~~~~~~~~~~~~~~~~~~~~~~~~~~~~~
.ie \n(.g .ds Aq \(aq
.el       .ds Aq '
.\" -----------------------------------------------------------------
.\" * set default formatting
.\" -----------------------------------------------------------------
.\" disable hyphenation
.nh
.\" disable justification (adjust text to left margin only)
.ad l
.\" -----------------------------------------------------------------
.\" * MAIN CONTENT STARTS HERE *
.\" -----------------------------------------------------------------
.SH "NAME"
qutebrowser \- a keyboard\-driven, vim\-like browser based on PyQt5\&.
.SH "SYNOPSIS"
.sp
\fBqutebrowser\fR [\fI\-OPTION\fR [\fI\&...\fR]] [\fI:COMMAND\fR [\fI\&...\fR]] [\fIURL\fR [\fI\&...\fR]]
.SH "DESCRIPTION"
.sp
qutebrowser is a keyboard\-focused browser with a minimal GUI\&. It\(cqs based on Python and Qt5 and is free software, licensed under the GPL\&.
.sp
It was inspired by other browsers/addons like dwb and Vimperator/Pentadactyl\&.
.sp
Note the commands and settings of qutebrowser are not described in this manpage, but in the help integrated in qutebrowser \- use the ":help" command to show it\&.
.SH "OPTIONS"
.SS "positional arguments"
.PP
\fB\fI:command\fR\fR
.RS 4
Commands to execute on startup\&.
.RE
.PP
\fB\fIURL\fR\fR
.RS 4
URLs to open on startup (empty as a window separator)\&.
.RE
.SS "optional arguments"
.PP
\fB\-h\fR, \fB\-\-help\fR
.RS 4
show this help message and exit
.RE
.PP
\fB\-B\fR \fIBASEDIR\fR, \fB\-\-basedir\fR \fIBASEDIR\fR
.RS 4
Base directory for all storage\&.
.RE
.PP
\fB\-C\fR \fICONFIG\fR, \fB\-\-config\-py\fR \fICONFIG\fR
.RS 4
Path to config\&.py\&.
.RE
.PP
\fB\-V\fR, \fB\-\-version\fR
.RS 4
Show version and quit\&.
.RE
.PP
\fB\-s\fR \fIOPTION\fR \fIVALUE\fR, \fB\-\-set\fR \fIOPTION\fR \fIVALUE\fR
.RS 4
Set a temporary setting for this session\&.
.RE
.PP
\fB\-r\fR \fISESSION\fR, \fB\-\-restore\fR \fISESSION\fR
.RS 4
Restore a named session\&.
.RE
.PP
\fB\-R\fR, \fB\-\-override\-restore\fR
.RS 4
Don\(cqt restore a session even if one would be restored\&.
.RE
.PP
\fB\-\-target\fR \fI{auto,tab,tab\-bg,tab\-silent,tab\-bg\-silent,window}\fR
.RS 4
How URLs should be opened if there is already a qutebrowser instance running\&.
.RE
.PP
\fB\-\-backend\fR \fI{webkit,webengine}\fR
.RS 4
Which backend to use\&.
.RE
.PP
\fB\-\-enable\-webengine\-inspector\fR
.RS 4
Enable the web inspector for QtWebEngine\&. Note that this is a SECURITY RISK and you should not visit untrusted websites with the inspector turned on\&. See
https://bugreports\&.qt\&.io/browse/QTBUG\-50725
for more details\&. This is not needed anymore since Qt 5\&.11 where the inspector is always enabled and secure\&.
.RE
.SS "debug arguments"
.PP
\fB\-l\fR \fI{critical,error,warning,info,debug,vdebug}\fR, \fB\-\-loglevel\fR \fI{critical,error,warning,info,debug,vdebug}\fR
.RS 4
Set loglevel
.RE
.PP
\fB\-\-logfilter\fR \fILOGFILTER\fR
.RS 4
Comma\-separated list of things to be logged to the debug log on stdout\&.
.RE
.PP
\fB\-\-loglines\fR \fILOGLINES\fR
.RS 4
How many lines of the debug log to keep in RAM (\-1: unlimited)\&.
.RE
.PP
\fB\-d\fR, \fB\-\-debug\fR
.RS 4
Turn on debugging options\&.
.RE
.PP
\fB\-\-json\-logging\fR
.RS 4
Output log lines in JSON format (one object per line)\&.
.RE
.PP
\fB\-\-nocolor\fR
.RS 4
Turn off colored logging\&.
.RE
.PP
\fB\-\-force\-color\fR
.RS 4
Force colored logging
.RE
.PP
\fB\-\-nowindow\fR
.RS 4
Don\(cqt show the main window\&.
.RE
.PP
\fB\-T\fR, \fB\-\-temp\-basedir\fR
.RS 4
Use a temporary basedir\&.
.RE
.PP
\fB\-\-no\-err\-windows\fR
.RS 4
Don\(cqt show any error windows (used for tests/smoke\&.py)\&.
.RE
.PP
\fB\-\-qt\-arg\fR \fINAME\fR \fIVALUE\fR
.RS 4
Pass an argument with a value to Qt\&. For example, you can do
\-\-qt\-arg geometry 650x555+200+300
to set the window geometry\&.
.RE
.PP
\fB\-\-qt\-flag\fR \fIQT_FLAG\fR
.RS 4
Pass an argument to Qt as flag\&.
.RE
.PP
\fB\-D\fR \fIDEBUG_FLAGS\fR, \fB\-\-debug\-flag\fR \fIDEBUG_FLAGS\fR
.RS 4
Pass name of debugging feature to be turned on\&.
.RE
.SH "FILES"
.sp
.RS 4
.ie n \{\
\h'-04'\(bu\h'+03'\c
.\}
.el \{\
.sp -1
.IP \(bu 2.3
.\}
\fI~/\&.config/qutebrowser/config\&.py\fR: Configuration file\&.
.RE
.sp
.RS 4
.ie n \{\
\h'-04'\(bu\h'+03'\c
.\}
.el \{\
.sp -1
.IP \(bu 2.3
.\}
\fI~/\&.config/qutebrowser/autoconfig\&.yml\fR: Configuration done via the GUI\&.
.RE
.sp
.RS 4
.ie n \{\
\h'-04'\(bu\h'+03'\c
.\}
.el \{\
.sp -1
.IP \(bu 2.3
.\}
\fI~/\&.config/qutebrowser/quickmarks\fR: Saved quickmarks\&.
.RE
.sp
.RS 4
.ie n \{\
\h'-04'\(bu\h'+03'\c
.\}
.el \{\
.sp -1
.IP \(bu 2.3
.\}
\fI~/\&.local/share/qutebrowser/\fR: Various state information\&.
.RE
.sp
.RS 4
.ie n \{\
\h'-04'\(bu\h'+03'\c
.\}
.el \{\
.sp -1
.IP \(bu 2.3
.\}
\fI~/\&.cache/qutebrowser/\fR: Temporary data\&.
.RE
.sp
Note qutebrowser conforms to the XDG basedir specification \- if \fIXDG_CONFIG_HOME\fR, \fIXDG_DATA_HOME\fR or \fIXDG_CACHE_HOME\fR are set in the environment, the directories configured there are used instead of the above defaults\&.
.SH "BUGS"
.sp
Bugs are tracked in the Github issue tracker at https://github\&.com/qutebrowser/qutebrowser/issues\&.
.sp
If you found a bug, use the built\-in \fI:report\fR command to create a bug report with all information needed\&.
.sp
If you prefer, you can also write to the mailinglist at qutebrowser@lists\&.qutebrowser\&.org instead\&.
.sp
For security bugs, please contact me directly at me@the\-compiler\&.org, GPG ID 0xFD55A072\&.
.SH "COPYRIGHT"
.sp
This program is free software: you can redistribute it and/or modify it under the terms of the GNU General Public License as published by the Free Software Foundation, either version 3 of the License, or (at your option) any later version\&.
.sp
This program is distributed in the hope that it will be useful, but WITHOUT ANY WARRANTY; without even the implied warranty of MERCHANTABILITY or FITNESS FOR A PARTICULAR PURPOSE\&. See the GNU General Public License for more details\&.
.sp
You should have received a copy of the GNU General Public License along with this program\&. If not, see http://www\&.gnu\&.org/licenses/\&.
.SH "RESOURCES"
.sp
.RS 4
.ie n \{\
\h'-04'\(bu\h'+03'\c
.\}
.el \{\
.sp -1
.IP \(bu 2.3
.\}
Website:
https://www\&.qutebrowser\&.org/
.RE
.sp
.RS 4
.ie n \{\
\h'-04'\(bu\h'+03'\c
.\}
.el \{\
.sp -1
.IP \(bu 2.3
.\}
Mailinglist:
qutebrowser@lists\&.qutebrowser\&.org
/
https://lists\&.schokokeks\&.org/mailman/listinfo\&.cgi/qutebrowser
.RE
.sp
.RS 4
.ie n \{\
\h'-04'\(bu\h'+03'\c
.\}
.el \{\
.sp -1
.IP \(bu 2.3
.\}
Announce\-only mailinglist:
qutebrowser\-announce@lists\&.qutebrowser\&.org
/
https://lists\&.schokokeks\&.org/mailman/listinfo\&.cgi/qutebrowser\-announce
.RE
.sp
.RS 4
.ie n \{\
\h'-04'\(bu\h'+03'\c
.\}
.el \{\
.sp -1
.IP \(bu 2.3
.\}
IRC:
#qutebrowser
on
Freenode
.RE
.sp
.RS 4
.ie n \{\
\h'-04'\(bu\h'+03'\c
.\}
.el \{\
.sp -1
.IP \(bu 2.3
.\}
Github:
https://github\&.com/qutebrowser/qutebrowser
.RE
.SH "AUTHOR"
.sp
\fBqutebrowser\fR was written by Florian Bruhin\&. All contributors can be found in the README file distributed with qutebrowser\&.<|MERGE_RESOLUTION|>--- conflicted
+++ resolved
@@ -2,20 +2,12 @@
 .\"     Title: qutebrowser
 .\"    Author: [see the "AUTHOR" section]
 .\" Generator: DocBook XSL Stylesheets vsnapshot <http://docbook.sf.net/>
-<<<<<<< HEAD
-.\"      Date: 06/18/2019
-=======
 .\"      Date: 07/18/2019
->>>>>>> dca1e9c3
 .\"    Manual: qutebrowser manpage
 .\"    Source: qutebrowser
 .\"  Language: English
 .\"
-<<<<<<< HEAD
-.TH "QUTEBROWSER" "1" "06/18/2019" "qutebrowser" "qutebrowser manpage"
-=======
 .TH "QUTEBROWSER" "1" "07/18/2019" "qutebrowser" "qutebrowser manpage"
->>>>>>> dca1e9c3
 .\" -----------------------------------------------------------------
 .\" * Define some portability stuff
 .\" -----------------------------------------------------------------
