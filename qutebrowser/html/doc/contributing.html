<?xml version="1.0" encoding="UTF-8"?>
<!DOCTYPE html PUBLIC "-//W3C//DTD XHTML 1.1//EN"
    "http://www.w3.org/TR/xhtml11/DTD/xhtml11.dtd">
<html xmlns="http://www.w3.org/1999/xhtml" xml:lang="en">
<head>
<meta http-equiv="Content-Type" content="application/xhtml+xml; charset=UTF-8" />
<meta name="generator" content="AsciiDoc 8.6.10" />
<title>Contributing to qutebrowser</title>
<style type="text/css">
/* Shared CSS for AsciiDoc xhtml11 and html5 backends */

/* Default font. */
body {
  font-family: Georgia,serif;
}

/* Title font. */
h1, h2, h3, h4, h5, h6,
div.title, caption.title,
thead, p.table.header,
#toctitle,
#author, #revnumber, #revdate, #revremark,
#footer {
  font-family: Arial,Helvetica,sans-serif;
}

body {
  margin: 1em 5% 1em 5%;
}

a {
  color: blue;
  text-decoration: underline;
}
a:visited {
  color: fuchsia;
}

em {
  font-style: italic;
  color: navy;
}

strong {
  font-weight: bold;
  color: #083194;
}

h1, h2, h3, h4, h5, h6 {
  color: #527bbd;
  margin-top: 1.2em;
  margin-bottom: 0.5em;
  line-height: 1.3;
}

h1, h2, h3 {
  border-bottom: 2px solid silver;
}
h2 {
  padding-top: 0.5em;
}
h3 {
  float: left;
}
h3 + * {
  clear: left;
}
h5 {
  font-size: 1.0em;
}

div.sectionbody {
  margin-left: 0;
}

hr {
  border: 1px solid silver;
}

p {
  margin-top: 0.5em;
  margin-bottom: 0.5em;
}

ul, ol, li > p {
  margin-top: 0;
}
ul > li     { color: #aaa; }
ul > li > * { color: black; }

.monospaced, code, pre {
  font-family: "Courier New", Courier, monospace;
  font-size: inherit;
  color: navy;
  padding: 0;
  margin: 0;
}
pre {
  white-space: pre-wrap;
}

#author {
  color: #527bbd;
  font-weight: bold;
  font-size: 1.1em;
}
#email {
}
#revnumber, #revdate, #revremark {
}

#footer {
  font-size: small;
  border-top: 2px solid silver;
  padding-top: 0.5em;
  margin-top: 4.0em;
}
#footer-text {
  float: left;
  padding-bottom: 0.5em;
}
#footer-badges {
  float: right;
  padding-bottom: 0.5em;
}

#preamble {
  margin-top: 1.5em;
  margin-bottom: 1.5em;
}
div.imageblock, div.exampleblock, div.verseblock,
div.quoteblock, div.literalblock, div.listingblock, div.sidebarblock,
div.admonitionblock {
  margin-top: 1.0em;
  margin-bottom: 1.5em;
}
div.admonitionblock {
  margin-top: 2.0em;
  margin-bottom: 2.0em;
  margin-right: 10%;
  color: #606060;
}

div.content { /* Block element content. */
  padding: 0;
}

/* Block element titles. */
div.title, caption.title {
  color: #527bbd;
  font-weight: bold;
  text-align: left;
  margin-top: 1.0em;
  margin-bottom: 0.5em;
}
div.title + * {
  margin-top: 0;
}

td div.title:first-child {
  margin-top: 0.0em;
}
div.content div.title:first-child {
  margin-top: 0.0em;
}
div.content + div.title {
  margin-top: 0.0em;
}

div.sidebarblock > div.content {
  background: #ffffee;
  border: 1px solid #dddddd;
  border-left: 4px solid #f0f0f0;
  padding: 0.5em;
}

div.listingblock > div.content {
  border: 1px solid #dddddd;
  border-left: 5px solid #f0f0f0;
  background: #f8f8f8;
  padding: 0.5em;
}

div.quoteblock, div.verseblock {
  padding-left: 1.0em;
  margin-left: 1.0em;
  margin-right: 10%;
  border-left: 5px solid #f0f0f0;
  color: #888;
}

div.quoteblock > div.attribution {
  padding-top: 0.5em;
  text-align: right;
}

div.verseblock > pre.content {
  font-family: inherit;
  font-size: inherit;
}
div.verseblock > div.attribution {
  padding-top: 0.75em;
  text-align: left;
}
/* DEPRECATED: Pre version 8.2.7 verse style literal block. */
div.verseblock + div.attribution {
  text-align: left;
}

div.admonitionblock .icon {
  vertical-align: top;
  font-size: 1.1em;
  font-weight: bold;
  text-decoration: underline;
  color: #527bbd;
  padding-right: 0.5em;
}
div.admonitionblock td.content {
  padding-left: 0.5em;
  border-left: 3px solid #dddddd;
}

div.exampleblock > div.content {
  border-left: 3px solid #dddddd;
  padding-left: 0.5em;
}

div.imageblock div.content { padding-left: 0; }
span.image img { border-style: none; vertical-align: text-bottom; }
a.image:visited { color: white; }

dl {
  margin-top: 0.8em;
  margin-bottom: 0.8em;
}
dt {
  margin-top: 0.5em;
  margin-bottom: 0;
  font-style: normal;
  color: navy;
}
dd > *:first-child {
  margin-top: 0.1em;
}

ul, ol {
    list-style-position: outside;
}
ol.arabic {
  list-style-type: decimal;
}
ol.loweralpha {
  list-style-type: lower-alpha;
}
ol.upperalpha {
  list-style-type: upper-alpha;
}
ol.lowerroman {
  list-style-type: lower-roman;
}
ol.upperroman {
  list-style-type: upper-roman;
}

div.compact ul, div.compact ol,
div.compact p, div.compact p,
div.compact div, div.compact div {
  margin-top: 0.1em;
  margin-bottom: 0.1em;
}

tfoot {
  font-weight: bold;
}
td > div.verse {
  white-space: pre;
}

div.hdlist {
  margin-top: 0.8em;
  margin-bottom: 0.8em;
}
div.hdlist tr {
  padding-bottom: 15px;
}
dt.hdlist1.strong, td.hdlist1.strong {
  font-weight: bold;
}
td.hdlist1 {
  vertical-align: top;
  font-style: normal;
  padding-right: 0.8em;
  color: navy;
}
td.hdlist2 {
  vertical-align: top;
}
div.hdlist.compact tr {
  margin: 0;
  padding-bottom: 0;
}

.comment {
  background: yellow;
}

.footnote, .footnoteref {
  font-size: 0.8em;
}

span.footnote, span.footnoteref {
  vertical-align: super;
}

#footnotes {
  margin: 20px 0 20px 0;
  padding: 7px 0 0 0;
}

#footnotes div.footnote {
  margin: 0 0 5px 0;
}

#footnotes hr {
  border: none;
  border-top: 1px solid silver;
  height: 1px;
  text-align: left;
  margin-left: 0;
  width: 20%;
  min-width: 100px;
}

div.colist td {
  padding-right: 0.5em;
  padding-bottom: 0.3em;
  vertical-align: top;
}
div.colist td img {
  margin-top: 0.3em;
}

@media print {
  #footer-badges { display: none; }
}

#toc {
  margin-bottom: 2.5em;
}

#toctitle {
  color: #527bbd;
  font-size: 1.1em;
  font-weight: bold;
  margin-top: 1.0em;
  margin-bottom: 0.1em;
}

div.toclevel0, div.toclevel1, div.toclevel2, div.toclevel3, div.toclevel4 {
  margin-top: 0;
  margin-bottom: 0;
}
div.toclevel2 {
  margin-left: 2em;
  font-size: 0.9em;
}
div.toclevel3 {
  margin-left: 4em;
  font-size: 0.9em;
}
div.toclevel4 {
  margin-left: 6em;
  font-size: 0.9em;
}

span.aqua { color: aqua; }
span.black { color: black; }
span.blue { color: blue; }
span.fuchsia { color: fuchsia; }
span.gray { color: gray; }
span.green { color: green; }
span.lime { color: lime; }
span.maroon { color: maroon; }
span.navy { color: navy; }
span.olive { color: olive; }
span.purple { color: purple; }
span.red { color: red; }
span.silver { color: silver; }
span.teal { color: teal; }
span.white { color: white; }
span.yellow { color: yellow; }

span.aqua-background { background: aqua; }
span.black-background { background: black; }
span.blue-background { background: blue; }
span.fuchsia-background { background: fuchsia; }
span.gray-background { background: gray; }
span.green-background { background: green; }
span.lime-background { background: lime; }
span.maroon-background { background: maroon; }
span.navy-background { background: navy; }
span.olive-background { background: olive; }
span.purple-background { background: purple; }
span.red-background { background: red; }
span.silver-background { background: silver; }
span.teal-background { background: teal; }
span.white-background { background: white; }
span.yellow-background { background: yellow; }

span.big { font-size: 2em; }
span.small { font-size: 0.6em; }

span.underline { text-decoration: underline; }
span.overline { text-decoration: overline; }
span.line-through { text-decoration: line-through; }

div.unbreakable { page-break-inside: avoid; }


/*
 * xhtml11 specific
 *
 * */

div.tableblock {
  margin-top: 1.0em;
  margin-bottom: 1.5em;
}
div.tableblock > table {
  border: 3px solid #527bbd;
}
thead, p.table.header {
  font-weight: bold;
  color: #527bbd;
}
p.table {
  margin-top: 0;
}
/* Because the table frame attribute is overriden by CSS in most browsers. */
div.tableblock > table[frame="void"] {
  border-style: none;
}
div.tableblock > table[frame="hsides"] {
  border-left-style: none;
  border-right-style: none;
}
div.tableblock > table[frame="vsides"] {
  border-top-style: none;
  border-bottom-style: none;
}


/*
 * html5 specific
 *
 * */

table.tableblock {
  margin-top: 1.0em;
  margin-bottom: 1.5em;
}
thead, p.tableblock.header {
  font-weight: bold;
  color: #527bbd;
}
p.tableblock {
  margin-top: 0;
}
table.tableblock {
  border-width: 3px;
  border-spacing: 0px;
  border-style: solid;
  border-color: #527bbd;
  border-collapse: collapse;
}
th.tableblock, td.tableblock {
  border-width: 1px;
  padding: 4px;
  border-style: solid;
  border-color: #527bbd;
}

table.tableblock.frame-topbot {
  border-left-style: hidden;
  border-right-style: hidden;
}
table.tableblock.frame-sides {
  border-top-style: hidden;
  border-bottom-style: hidden;
}
table.tableblock.frame-none {
  border-style: hidden;
}

th.tableblock.halign-left, td.tableblock.halign-left {
  text-align: left;
}
th.tableblock.halign-center, td.tableblock.halign-center {
  text-align: center;
}
th.tableblock.halign-right, td.tableblock.halign-right {
  text-align: right;
}

th.tableblock.valign-top, td.tableblock.valign-top {
  vertical-align: top;
}
th.tableblock.valign-middle, td.tableblock.valign-middle {
  vertical-align: middle;
}
th.tableblock.valign-bottom, td.tableblock.valign-bottom {
  vertical-align: bottom;
}


/*
 * manpage specific
 *
 * */

body.manpage h1 {
  padding-top: 0.5em;
  padding-bottom: 0.5em;
  border-top: 2px solid silver;
  border-bottom: 2px solid silver;
}
body.manpage h2 {
  border-style: none;
}
body.manpage div.sectionbody {
  margin-left: 3em;
}

@media print {
  body.manpage div#toc { display: none; }
}
.highlight .hll { background-color: #ffffcc }
.highlight  { background: #f8f8f8; }
.highlight .c { color: #408080; font-style: italic } /* Comment */
.highlight .err { border: 1px solid #FF0000 } /* Error */
.highlight .k { color: #008000; font-weight: bold } /* Keyword */
.highlight .o { color: #666666 } /* Operator */
.highlight .cm { color: #408080; font-style: italic } /* Comment.Multiline */
.highlight .cp { color: #BC7A00 } /* Comment.Preproc */
.highlight .c1 { color: #408080; font-style: italic } /* Comment.Single */
.highlight .cs { color: #408080; font-style: italic } /* Comment.Special */
.highlight .gd { color: #A00000 } /* Generic.Deleted */
.highlight .ge { font-style: italic } /* Generic.Emph */
.highlight .gr { color: #FF0000 } /* Generic.Error */
.highlight .gh { color: #000080; font-weight: bold } /* Generic.Heading */
.highlight .gi { color: #00A000 } /* Generic.Inserted */
.highlight .go { color: #808080 } /* Generic.Output */
.highlight .gp { color: #000080; font-weight: bold } /* Generic.Prompt */
.highlight .gs { font-weight: bold } /* Generic.Strong */
.highlight .gu { color: #800080; font-weight: bold } /* Generic.Subheading */
.highlight .gt { color: #0040D0 } /* Generic.Traceback */
.highlight .kc { color: #008000; font-weight: bold } /* Keyword.Constant */
.highlight .kd { color: #008000; font-weight: bold } /* Keyword.Declaration */
.highlight .kn { color: #008000; font-weight: bold } /* Keyword.Namespace */
.highlight .kp { color: #008000 } /* Keyword.Pseudo */
.highlight .kr { color: #008000; font-weight: bold } /* Keyword.Reserved */
.highlight .kt { color: #B00040 } /* Keyword.Type */
.highlight .m { color: #666666 } /* Literal.Number */
.highlight .s { color: #BA2121 } /* Literal.String */
.highlight .na { color: #7D9029 } /* Name.Attribute */
.highlight .nb { color: #008000 } /* Name.Builtin */
.highlight .nc { color: #0000FF; font-weight: bold } /* Name.Class */
.highlight .no { color: #880000 } /* Name.Constant */
.highlight .nd { color: #AA22FF } /* Name.Decorator */
.highlight .ni { color: #999999; font-weight: bold } /* Name.Entity */
.highlight .ne { color: #D2413A; font-weight: bold } /* Name.Exception */
.highlight .nf { color: #0000FF } /* Name.Function */
.highlight .nl { color: #A0A000 } /* Name.Label */
.highlight .nn { color: #0000FF; font-weight: bold } /* Name.Namespace */
.highlight .nt { color: #008000; font-weight: bold } /* Name.Tag */
.highlight .nv { color: #19177C } /* Name.Variable */
.highlight .ow { color: #AA22FF; font-weight: bold } /* Operator.Word */
.highlight .w { color: #bbbbbb } /* Text.Whitespace */
.highlight .mf { color: #666666 } /* Literal.Number.Float */
.highlight .mh { color: #666666 } /* Literal.Number.Hex */
.highlight .mi { color: #666666 } /* Literal.Number.Integer */
.highlight .mo { color: #666666 } /* Literal.Number.Oct */
.highlight .sb { color: #BA2121 } /* Literal.String.Backtick */
.highlight .sc { color: #BA2121 } /* Literal.String.Char */
.highlight .sd { color: #BA2121; font-style: italic } /* Literal.String.Doc */
.highlight .s2 { color: #BA2121 } /* Literal.String.Double */
.highlight .se { color: #BB6622; font-weight: bold } /* Literal.String.Escape */
.highlight .sh { color: #BA2121 } /* Literal.String.Heredoc */
.highlight .si { color: #BB6688; font-weight: bold } /* Literal.String.Interpol */
.highlight .sx { color: #008000 } /* Literal.String.Other */
.highlight .sr { color: #BB6688 } /* Literal.String.Regex */
.highlight .s1 { color: #BA2121 } /* Literal.String.Single */
.highlight .ss { color: #19177C } /* Literal.String.Symbol */
.highlight .bp { color: #008000 } /* Name.Builtin.Pseudo */
.highlight .vc { color: #19177C } /* Name.Variable.Class */
.highlight .vg { color: #19177C } /* Name.Variable.Global */
.highlight .vi { color: #19177C } /* Name.Variable.Instance */
.highlight .il { color: #666666 } /* Literal.Number.Integer.Long */


</style>
<script type="text/javascript">
/*<![CDATA[*/
var asciidoc = {  // Namespace.

/////////////////////////////////////////////////////////////////////
// Table Of Contents generator
/////////////////////////////////////////////////////////////////////

/* Author: Mihai Bazon, September 2002
 * http://students.infoiasi.ro/~mishoo
 *
 * Table Of Content generator
 * Version: 0.4
 *
 * Feel free to use this script under the terms of the GNU General Public
 * License, as long as you do not remove or alter this notice.
 */

 /* modified by Troy D. Hanson, September 2006. License: GPL */
 /* modified by Stuart Rackham, 2006, 2009. License: GPL */

// toclevels = 1..4.
toc: function (toclevels) {

  function getText(el) {
    var text = "";
    for (var i = el.firstChild; i != null; i = i.nextSibling) {
      if (i.nodeType == 3 /* Node.TEXT_NODE */) // IE doesn't speak constants.
        text += i.data;
      else if (i.firstChild != null)
        text += getText(i);
    }
    return text;
  }

  function TocEntry(el, text, toclevel) {
    this.element = el;
    this.text = text;
    this.toclevel = toclevel;
  }

  function tocEntries(el, toclevels) {
    var result = new Array;
    var re = new RegExp('[hH]([1-'+(toclevels+1)+'])');
    // Function that scans the DOM tree for header elements (the DOM2
    // nodeIterator API would be a better technique but not supported by all
    // browsers).
    var iterate = function (el) {
      for (var i = el.firstChild; i != null; i = i.nextSibling) {
        if (i.nodeType == 1 /* Node.ELEMENT_NODE */) {
          var mo = re.exec(i.tagName);
          if (mo && (i.getAttribute("class") || i.getAttribute("className")) != "float") {
            result[result.length] = new TocEntry(i, getText(i), mo[1]-1);
          }
          iterate(i);
        }
      }
    }
    iterate(el);
    return result;
  }

  var toc = document.getElementById("toc");
  if (!toc) {
    return;
  }

  // Delete existing TOC entries in case we're reloading the TOC.
  var tocEntriesToRemove = [];
  var i;
  for (i = 0; i < toc.childNodes.length; i++) {
    var entry = toc.childNodes[i];
    if (entry.nodeName.toLowerCase() == 'div'
     && entry.getAttribute("class")
     && entry.getAttribute("class").match(/^toclevel/))
      tocEntriesToRemove.push(entry);
  }
  for (i = 0; i < tocEntriesToRemove.length; i++) {
    toc.removeChild(tocEntriesToRemove[i]);
  }

  // Rebuild TOC entries.
  var entries = tocEntries(document.getElementById("content"), toclevels);
  for (var i = 0; i < entries.length; ++i) {
    var entry = entries[i];
    if (entry.element.id == "")
      entry.element.id = "_toc_" + i;
    var a = document.createElement("a");
    a.href = "#" + entry.element.id;
    a.appendChild(document.createTextNode(entry.text));
    var div = document.createElement("div");
    div.appendChild(a);
    div.className = "toclevel" + entry.toclevel;
    toc.appendChild(div);
  }
  if (entries.length == 0)
    toc.parentNode.removeChild(toc);
},


/////////////////////////////////////////////////////////////////////
// Footnotes generator
/////////////////////////////////////////////////////////////////////

/* Based on footnote generation code from:
 * http://www.brandspankingnew.net/archive/2005/07/format_footnote.html
 */

footnotes: function () {
  // Delete existing footnote entries in case we're reloading the footnodes.
  var i;
  var noteholder = document.getElementById("footnotes");
  if (!noteholder) {
    return;
  }
  var entriesToRemove = [];
  for (i = 0; i < noteholder.childNodes.length; i++) {
    var entry = noteholder.childNodes[i];
    if (entry.nodeName.toLowerCase() == 'div' && entry.getAttribute("class") == "footnote")
      entriesToRemove.push(entry);
  }
  for (i = 0; i < entriesToRemove.length; i++) {
    noteholder.removeChild(entriesToRemove[i]);
  }

  // Rebuild footnote entries.
  var cont = document.getElementById("content");
  var spans = cont.getElementsByTagName("span");
  var refs = {};
  var n = 0;
  for (i=0; i<spans.length; i++) {
    if (spans[i].className == "footnote") {
      n++;
      var note = spans[i].getAttribute("data-note");
      if (!note) {
        // Use [\s\S] in place of . so multi-line matches work.
        // Because JavaScript has no s (dotall) regex flag.
        note = spans[i].innerHTML.match(/\s*\[([\s\S]*)]\s*/)[1];
        spans[i].innerHTML =
          "[<a id='_footnoteref_" + n + "' href='#_footnote_" + n +
          "' title='View footnote' class='footnote'>" + n + "</a>]";
        spans[i].setAttribute("data-note", note);
      }
      noteholder.innerHTML +=
        "<div class='footnote' id='_footnote_" + n + "'>" +
        "<a href='#_footnoteref_" + n + "' title='Return to text'>" +
        n + "</a>. " + note + "</div>";
      var id =spans[i].getAttribute("id");
      if (id != null) refs["#"+id] = n;
    }
  }
  if (n == 0)
    noteholder.parentNode.removeChild(noteholder);
  else {
    // Process footnoterefs.
    for (i=0; i<spans.length; i++) {
      if (spans[i].className == "footnoteref") {
        var href = spans[i].getElementsByTagName("a")[0].getAttribute("href");
        href = href.match(/#.*/)[0];  // Because IE return full URL.
        n = refs[href];
        spans[i].innerHTML =
          "[<a href='#_footnote_" + n +
          "' title='View footnote' class='footnote'>" + n + "</a>]";
      }
    }
  }
},

install: function(toclevels) {
  var timerId;

  function reinstall() {
    asciidoc.footnotes();
    if (toclevels) {
      asciidoc.toc(toclevels);
    }
  }

  function reinstallAndRemoveTimer() {
    clearInterval(timerId);
    reinstall();
  }

  timerId = setInterval(reinstall, 500);
  if (document.addEventListener)
    document.addEventListener("DOMContentLoaded", reinstallAndRemoveTimer, false);
  else
    window.onload = reinstallAndRemoveTimer;
}

}
asciidoc.install(2);
/*]]>*/
</script>
</head>
<body class="article">
<div id="header">
<h1>Contributing to qutebrowser</h1>
<span id="author">The Compiler</span><br />
<span id="email"><code>&lt;<a href="mailto:mail@qutebrowser.org">mail@qutebrowser.org</a>&gt;</code></span><br />
<div id="toc">
  <div id="toctitle">Table of Contents</div>
  <noscript><p><b>JavaScript must be enabled in your browser to display the table of contents.</b></p></noscript>
</div>
</div>
<div id="content">
<div id="preamble">
<div class="sectionbody">
<div class="admonitionblock">
<table><tr>
<td class="icon">
<img alt="Important" src="data:image/png;base64,
iVBORw0KGgoAAAANSUhEUgAAADAAAAAwCAYAAABXAvmHAAALa0lEQVRogdWZa2wc1RXHfzM7O/te
P9e1vXHSmEdjx3YeDkkaF6REKRRCEDSEFNkRjdSWSsgC2iqoRWqLQKiqIBg1NOQDiMeHtkQIQkRR
S9S4aWwgCQoUgl232KkT28J21l6vd3d2dx79sDuTXdtre03Uqlc62tl53Pv/n3PuOffcKxiGwf9z
E//XAL5sk65WR0a6AaDrOjMtKwgCoigiCAKCIAhXa9wvTcAEHhoc5KMjR7jw3nucf+MN67k/GCS4
YQOr77yTpl27kGUZm81mXC0ywlLnQDbwEwcO0P2b3yz4jV5RwZq2Nm5/5BH8fj+SJGGz2b4UiSUR
MAzD0DSNEwcO8MdHHln8d0AcsAUCfOe551h7yy04HA7sdvuSrVEwAV3XjdDgIC/v2cOl06dznqWA
JCAAMvn9MwlEgF1PP8037rsPt9uN3W5fkjUKIqDrujF+4QLP3XQTU0NDOc8UIAa4y8sJtrQQqK/H
7XQSfv99Pn/nHQRRxNB16/0EEAUatm9n76uv4vP5cDgcBZNYNIF84I0MEK20lIZvf5sNe/dSWlqK
1+vFxBEZHubT3/+evqNHmR4dJRWP55BevW0bra+8gt/vx+l0IknSokksikA+8ElgClixYwc3799P
ZWUlTqczbz+x0VFOPvEEQ6dPE/niCwxdt0jUbd1K68svU1xcXBCJBQnMBz5eWkrL/v2s++Y3KSsr
QxQXlxc7f/5zBjo7CQ8NoadSKKQn943t7dyyf79FYjHuNC8BwzAMVVV56Z57+OzNN3PAJ8vK+FZH
B2s2b55X6/nahRMnOP7TnxLOKEXJyO2/+hVf37uXoqIinE6nmfzyksirMjNUvvGjH+WAVwG1vJxb
Dhxg1bp1uFwuMwQWJCu3bWPN3r24SkoAcGbA/OXXv2bws8+IRqOkUqlZGX1RBAzDMHRd51+nTvHe
wYNX7gPTQMO+faxav56SkpIlgTdlU3s7TXv2IGUs6AGioRDH2tuZmJggFouhqirGPCzyEUBVVX7X
1pZzPwI0fP/7bNmzh7KysrzADh8+zP3338++ffs4ePBg3vdEUWTDD3/IsuZmRLsdW4bEpd5eOp99
lnA4jKIoaJqWl8QsAqb2Txw4kDNp40BxXR0bWlspLy/PC+qZZ55hdHQUSZIYHByko6ODxx57bBZw
cy3kq6xk6y9/ib+qCgQBmbQ7nT50iIs9PUSjUZLJJIZhzEliLgKMDQzwp5/9zLqnkQ51W3/xCwKB
AE6nMy+B3t5exsfH6ezspLe3l3g8zuHDh2cBz5bKpibWtrXhLi0FwA3owNsPP8zExATxeBxVVecy
QC4Bc+L+taNjluvU33031dddN6/2BUGgpKSE/v5+JicncweaA3i2tDz8MIHrr0eU0gsQBzDW10ff
yZNEIhESicScrpRDQNd1xgYG+OC3v7XuJQBXIMDWn/yEioqKeUGMjY0hCAKKoszS1MjIyLzfAmx/
4gmKli0DQcBJOmicfOopJicnicfjJoG5LWBq/+Szz+a8oABNe/bgdrvndR1BEKiqqiIejxOLxWYR
CAaDC0alqjVrqGxowFNWhkDalUKff07f3/5mWSFTLFksLAK6rjN+4UKO9lXAUV7O2tbWeaNOthZl
WZ4FHlh0aN3y4IPIHk+6L8AGvNfRQTgctuZCthVEU/u6rnPutddyBk0A9bt3W4us+QY2fbyurg6v
15vTzw033LBoAsHmZoLNzdgcDgBcQKi/n391dTE9PU0ymcyxgkmAVCrF+4cO5WjfFgiwfoGwOTOy
lJWVUVtba1mkUAKCILClvR1veTkA9owVPnzllZy8YFnA1H5/dzfTw8PWgziwcutWfD4fsiwvCNyU
xsZG3G43lZWVVl933XVXQQSq161j+ebNlhXcwBdnzxIOh60lhmkFEUDTNP7++uvWgBrp6mrNHBk3
H/BsAtFoFEdm8GAwyMaNGwsiIAgCjbt346uosKwgAp8cPWolNj1THInmsqHn6FGLQApY1thIxcqV
+Hy+WX6+0ETesWMHLpcLWZZ54IEHCgYvCAKrbrsNyem0JrQEXMzkhKzlBaKu61z+97+ZHhnJmbwr
tm2zJu5CWp8pra2tNDU1sXPnTtrb25dEQBAEvrplC57MXJCB8XPniEQixONxa6Uq6brOQHd3jvvo
QP2ttxZUpMxsL7zwwpK+AyxLXrt9Oxe6uxFEEXvGZc4fO0bVD35AMplM1wuapjGYtbugAp5AgKLq
aquu/W/JTEs37dqFqihWzSADk8PD1jzQNC3tQtmrThUINDbm+H4h0tfXx6OPPsodd9xBW1sbPT09
BQPPluu2b7fWRxIQ6usjFotZBCRN06wZbbZAfT1FRUWWKQtpzz//PMPDw/T09DA1NcXo6CjHjx+f
11Xma95AwHJjEdB0HUVRrhCYuRGrAiXBoFUqFtq6u7sZHx9nJBMUurq65uxnsX0Hm5v56A9/ANIJ
LXrpEolEwgqlUqZQyPlo6OOPlzx5ly1bxnBWQmxpackBW6hSBEC02axrpqasNZGmaek8kN0kYPDj
j1FVdUlz4Mknn6Surs4Cb5aUhYZiUy59+GGOgm3V1WiadiUPCILAV9autV5wAaM9PXQeOWJprBBp
aGjgxIkTpFIpOjs7aWxsXBJwUwZOnUKZmgLS2zl4vUjSlV1XURRFqtavv3IDKAVe/O53efPxx69a
SCxUBs+c4dV77+Vyfz+xy5eBdG3iX7ECm81m9S2JokiwuZmiujrCPT1AuqgOAqcef5zzL77Imt27
uemhhyipqVnYZ5cw8bPbR0eOcOall7g8MEB4aIhEJAJk9qOAwKZNyLJsHpQgRKNRIxQK0XPmDH/+
3vdQQ6G8na/YtIk199zDypYWVmzceFWAT1y8yMWzZzn/9tv0vfsudqeTlKIQHRvL2QSOAqU7d/K1
W2/l2muvpba2Nl3iJhIJIxKJMDw8TO/Zs3zw4x+jTUzkHVCw2fCUleHw+QiuXYu/upqqhgb8VVUY
hkFNczPFweCs7z556y3r+vyxYwiiyD+PHwdBwNB1krEYhqYRC4UwdB2D9LJmmnRtXHz77VTfeCPL
ly+ntraWmpqa9MaaqqqGoiiEQiGGhoYYHBzk00OHiHR2LkqDNlnG7nJhd7nQswqN+ZogiuipFMlY
DDWRgBl5KEF6woqAUFFByc03U756NZWVlSxfvpyamhoCgQAejwdB13VDVVVisRihUIiRkRGGh4cZ
+sc/GO3qIt7VhZGJAle7mVpWuVKDCBng8jXX4N68Gc8111BUVER5eTnV1dVUV1cTCASuFFqGYaDr
upFKpYjH40xMTDA+Ps7Y2Bjj4+OEw2EmenqYPneO1OAgZCWpxTY9S9QMcLhyHGUDRI8HqbISZ309
zoYGnE4nHo8Hv99PaWkpgUCAiooK6/DE4XCkI1HW2a6hqiqKojA9Pc3k5KQl4XCY6elpotFoetuk
v59UKIR66RLToRBJTcMYHUWIRvMSMPO6rbY2/SsIOFatQpYk5NWrkSQJWZZxOBy43W68Xi9+v5+i
oiJKSkooLi7G5/PhdruRZdnads85HzD3hpLJJIqiEIvFiEajRCIRIpEI0WiUWCxGPB631iOKopBK
pazUbi4Oc7Y+snKCzWbDZrMhSRKSJGG3262w6HK5cLlceDwevF4vPp8Pr9eL2+3G5XLhcDjMkxuE
TNibdcBhnv9qmkYqlSKZTJJIJFAUhXg8jqIoKIpCIpGwSCSTSVRVtWSuk3qTiAnebrfngHc4HDid
TpxOJy6Xy7qWZdk6wZzrxCbvCY1JRNd1NE3LAWgSM69ngp+PgCiK1gF3NhFTzHvmO+Y3wCzw8xLI
JpL5tYCZpEyw2f/nWt1ag2UtM0x3Mq1iAp1j+bH0M7KFCGWDnfmbd8AMnuxfUzL/C0rp/wFnFd4n
EQn3XQAAAABJRU5ErkJggg==" />
</td>
<td class="content">Bandwidth for pull request review is currently quite limited. If you
want to contribute where it&#8217;s most needed, please consider reviewing or testing
open pull requests.</td>
</tr></table>
</div>
<div class="paragraph"><p>I <code>&amp;lt;3</code> <span class="footnote"><br />[Of course, that says <code>&lt;3</code> in HTML.]<br /></span> contributors!</p></div>
<div class="paragraph"><p>This document contains guidelines for contributing to qutebrowser, as well as
useful hints when doing so.</p></div>
<div class="paragraph"><p>If anything mentioned here would prevent you from contributing, please let me
know, and contribute anyways! The guidelines are meant to make life easier for
me, but if you don&#8217;t follow everything in here, I won&#8217;t be mad at you. In
fact, I will probably change it for you.</p></div>
<div class="paragraph"><p>If you have any problems, I&#8217;m more than happy to help! You can get help in
several ways:</p></div>
<div class="ulist"><ul>
<li>
<p>
Send a mail to the mailing list at <a href="mailto:qutebrowser@lists.qutebrowser.org">qutebrowser@lists.qutebrowser.org</a>
(optionally
<a href="https://lists.schokokeks.org/mailman/listinfo.cgi/qutebrowser">subscribe</a>
first).
</p>
</li>
<li>
<p>
Join the IRC channel <a href="irc://irc.freenode.org/#qutebrowser"><code>#qutebrowser</code></a> on
<a href="http://freenode.net/">Freenode</a>
(<a href="https://webchat.freenode.net/?channels=#qutebrowser">webchat</a>).
</p>
</li>
</ul></div>
</div>
</div>
<div class="sect1">
<h2 id="_finding_something_to_work_on">Finding something to work on</h2>
<div class="sectionbody">
<div class="paragraph"><p>Chances are you already know something to improve or add when you&#8217;re reading
this. It might be a good idea to ask on the mailing list or IRC channel to make
sure nobody else started working on the same thing already.</p></div>
<div class="paragraph"><p>If you want to find something useful to do, check the
<a href="https://github.com/qutebrowser/qutebrowser/issues">issue tracker</a>. Some
pointers:</p></div>
<div class="ulist"><ul>
<li>
<p>
<a href="https://github.com/qutebrowser/qutebrowser/labels/easy">Issues which should
be easy to solve</a>
</p>
</li>
<li>
<p>
<a href="https://github.com/qutebrowser/qutebrowser/labels/component%3A%20docs">Documentation issues which require little/no coding</a>
</p>
</li>
</ul></div>
<div class="paragraph"><p>If you prefer C++ or Javascript to Python, see the relevant issues which involve
work in those languages:</p></div>
<div class="ulist"><ul>
<li>
<p>
<a href="https://github.com/qutebrowser/qutebrowser/issues?q=is%3Aopen+is%3Aissue+label%3A%22language%3A+c%2B%2B%22">C++</a> (mostly work on Qt, the library behind qutebrowser)
</p>
</li>
<li>
<p>
<a href="https://github.com/qutebrowser/qutebrowser/issues?q=is%3Aopen+is%3Aissue+label%3A%22language%3A+javascript%22">JavaScript</a>
</p>
</li>
</ul></div>
<div class="paragraph"><p>There are also some things to do if you don&#8217;t want to write code:</p></div>
<div class="ulist"><ul>
<li>
<p>
Help the community, e.g., on the mailinglist and the IRC channel.
</p>
</li>
<li>
<p>
Improve the documentation.
</p>
</li>
<li>
<p>
Help on the website and graphics (logo, etc.).
</p>
</li>
</ul></div>
</div>
</div>
<div class="sect1">
<h2 id="_using_git">Using git</h2>
<div class="sectionbody">
<div class="paragraph"><p>qutebrowser uses <a href="http://git-scm.com/">git</a> for its development. You can clone
the repo like this:</p></div>
<div class="listingblock">
<div class="content">
<pre><code>git clone https://github.com/qutebrowser/qutebrowser.git</code></pre>
</div></div>
<div class="paragraph"><p>If you don&#8217;t know git, a <a href="http://git-scm.com/">git cheatsheet</a> might come in
handy. Of course, if using git is the issue which prevents you from
contributing, feel free to send normal patches instead, e.g., generated via
<code>diff -Nur</code>.</p></div>
<div class="sect2">
<h3 id="_getting_patches">Getting patches</h3>
<div class="paragraph"><p>The preferred way of submitting changes is to
<a href="https://help.github.com/articles/fork-a-repo/">fork the repository</a> and to
<a href="https://help.github.com/articles/creating-a-pull-request/">submit a pull
request</a>.</p></div>
<div class="paragraph"><p>If you prefer to send a patch to the mailinglist, you can generate a patch
based on your changes like this:</p></div>
<div class="listingblock">
<div class="content">
<pre><code>git format-patch origin/master <img alt="1" src="data:image/png;base64,
iVBORw0KGgoAAAANSUhEUgAAAAwAAAAMCAAAAABzHgM7AAAAAmJLR0QAAKqNIzIAAABjSURBVHja
VY6xDcAwCAS/pPQaLim9QmajdOk2I2SNrMEIlARIoigU8Cek/4e7zdHaWOYOVwaoA6wOCw05Y7FB
gE0tIWQ+sBcwKM8qoD/wB5wGL8hjfdzWrh01GRp1hInGjDoXwHgsFuzBVLQAAABDdEVYdFNvZnR3
YXJlAEAoIylJbWFnZU1hZ2ljayA0LjIuOCA5OS8wOC8wMSBjcmlzdHlAbXlzdGljLmVzLmR1cG9u
dC5jb22RuiG4AAAAKnRFWHRTaWduYXR1cmUANThhMDcyZTA3MGRhMjJmNjEzNWNiZDNlNDE0NTQ2
ZjloaiHtAAAADnRFWHRQYWdlADEyeDEyKzArMIRtu30AAAAASUVORK5CYII=" /></code></pre>
</div></div>
<div class="colist arabic"><table>
<tr><td><img alt="1" src="data:image/png;base64, iVBORw0KGgoAAAANSUhEUgAAAAwAAAAMCAAAAABzHgM7AAAAAmJLR0QAAKqNIzIAAABjSURBVHja
VY6xDcAwCAS/pPQaLim9QmajdOk2I2SNrMEIlARIoigU8Cek/4e7zdHaWOYOVwaoA6wOCw05Y7FB
gE0tIWQ+sBcwKM8qoD/wB5wGL8hjfdzWrh01GRp1hInGjDoXwHgsFuzBVLQAAABDdEVYdFNvZnR3
YXJlAEAoIylJbWFnZU1hZ2ljayA0LjIuOCA5OS8wOC8wMSBjcmlzdHlAbXlzdGljLmVzLmR1cG9u
dC5jb22RuiG4AAAAKnRFWHRTaWduYXR1cmUANThhMDcyZTA3MGRhMjJmNjEzNWNiZDNlNDE0NTQ2
ZjloaiHtAAAADnRFWHRQYWdlADEyeDEyKzArMIRtu30AAAAASUVORK5CYII=" /></td><td>
Replace <code>master</code> by the branch your work was based on, e.g.,
<code>origin/develop</code>.
</td></tr>
</table></div>
</div>
</div>
</div>
<div class="sect1">
<h2 id="_running_qutebrowser">Running qutebrowser</h2>
<div class="sectionbody">
<div class="paragraph"><p>After <a href="install.html#tox">installing qutebrowser via tox</a>, you can run
<code>.venv/bin/qutebrowser --debug --temp-basedir</code> to test your changes with debug
logging enabled and without affecting existing running instances.</p></div>
<div class="paragraph"><p>Alternatively, you can install qutebrowser&#8217;s dependencies system-wide and run
<code>python3 -m qutebrowser --debug --temp-basedir</code>.</p></div>
</div>
</div>
<div class="sect1">
<h2 id="_useful_utilities">Useful utilities</h2>
<div class="sectionbody">
<div class="sect2">
<h3 id="_checkers">Checkers</h3>
<div class="paragraph"><p>qutebrowser uses <a href="http://tox.readthedocs.org/en/latest/">tox</a> to run its
unittests and several linters/checkers.</p></div>
<div class="paragraph"><p>Currently, the following tox environments are available:</p></div>
<div class="ulist"><ul>
<li>
<p>
Tests using <a href="https://www.pytest.org">pytest</a>:
</p>
<div class="ulist"><ul>
<li>
<p>
<code>py35</code>, <code>py36</code>: Run pytest for python 3.5/3.6 with the system-wide PyQt.
</p>
</li>
<li>
<p>
<code>py36-pyqt57</code>, &#8230;, <code>py36-pyqt59</code>: Run pytest with the given PyQt version (<code>py35-*</code> also works).
</p>
</li>
<li>
<p>
<code>py36-pyqt59-cov</code>: Run with coverage support (other Python/PyQt versions work too).
</p>
</li>
</ul></div>
</li>
<li>
<p>
<code>flake8</code>: Run various linting checks via <a href="https://pypi.python.org/pypi/flake8">flake8</a>.
</p>
</li>
<li>
<p>
<code>vulture</code>: Run <a href="https://pypi.python.org/pypi/vulture">vulture</a> to find
  unused code portions.
</p>
</li>
<li>
<p>
<code>pylint</code>: Run <a href="http://pylint.org/">pylint</a> static code analysis.
</p>
</li>
<li>
<p>
<code>pyroma</code>: Check packaging practices with
  <a href="https://pypi.python.org/pypi/pyroma/">pyroma</a>.
</p>
</li>
<li>
<p>
<code>eslint</code>: Run <a href="http://eslint.org/">ESLint</a> javascript checker.
</p>
</li>
<li>
<p>
<code>check-manifest</code>: Check MANIFEST.in completeness with
  <a href="https://github.com/mgedmin/check-manifest">check-manifest</a>.
</p>
</li>
<li>
<p>
<code>mkvenv</code>: Bootstrap a virtualenv for testing.
</p>
</li>
<li>
<p>
<code>misc</code>: Run <code>scripts/misc_checks.py</code> to check for:
</p>
<div class="ulist"><ul>
<li>
<p>
untracked git files
</p>
</li>
<li>
<p>
VCS conflict markers
</p>
</li>
<li>
<p>
common spelling mistakes
</p>
</li>
</ul></div>
</li>
</ul></div>
<div class="paragraph"><p>The default test suite is run with <code>tox</code>; the list of default
environments is obtained with <code>tox -l</code>.</p></div>
<div class="paragraph"><p>Please make sure the checks run without any warnings on your new contributions.</p></div>
<div class="paragraph"><p>There&#8217;s always the possibility of false positives; the following
techniques are useful to handle these:</p></div>
<div class="ulist"><ul>
<li>
<p>
Use <code>_foo</code> for unused parameters, with <code>foo</code> being a descriptive name. Using
<code>_</code> is discouraged.
</p>
</li>
<li>
<p>
If you think you have a good reason to suppress a message, then add the
following comment:
</p>
<div class="listingblock">
<div class="content">
<pre><code># pylint: disable=message-name</code></pre>
</div></div>
<div class="paragraph"><p>Note you can add this per line, per function/class, or per file. Please use the
smallest scope which makes sense. Most of the time, this will be line scope.</p></div>
</li>
<li>
<p>
If you really think a check shouldn&#8217;t be done globally as it yields a lot of
false-positives, let me know! I&#8217;m still tweaking the parameters.
</p>
</li>
</ul></div>
</div>
<div class="sect2">
<h3 id="_running_specific_tests">Running Specific Tests</h3>
<div class="paragraph"><p>While you are developing you often don&#8217;t want to run the full test
suite each time.</p></div>
<div class="paragraph"><p>Specific test environments can be run with <code>tox -e &lt;envlist&gt;</code>.</p></div>
<div class="paragraph"><p>Additional parameters can be passed to the test scripts by separating
them from <code>tox</code> arguments with <code>--</code>.</p></div>
<div class="paragraph"><p>Examples:</p></div>
<div class="listingblock">
<div class="content">
<pre><code># run only pytest tests which failed in last run:
tox -e py35 -- --lf

# run only the end2end feature tests:
tox -e py35 -- tests/end2end/features

# run everything with undo in the generated name, based on the scenario text
tox -e py35 -- tests/end2end/features/test_tabs_bdd.py -k undo

# run coverage test for specific file (updates htmlcov/index.html)
tox -e py35-cov -- tests/unit/browser/test_webelem.py</code></pre>
</div></div>
</div>
<div class="sect2">
<h3 id="_profiling">Profiling</h3>
<div class="paragraph"><p>In the <em>scripts/</em> subfolder there&#8217;s a <code>run_profile.py</code> which profiles the code
and shows a graphical representation of what takes how much time.</p></div>
<div class="paragraph"><p>It uses the built-in Python
<a href="https://docs.python.org/3.6/library/profile.html">cProfile</a> module and can show
the output in four different ways:</p></div>
<div class="ulist"><ul>
<li>
<p>
Raw profile file (<code>--profile-tool=none</code>)
</p>
</li>
<li>
<p>
<a href="https://pypi.python.org/pypi/pyprof2calltree/">pyprof2calltree</a> and <a href="http://kcachegrind.sourceforge.net/html/Home.html">KCacheGrind</a> (<code>--profile-tool=kcachegrind</code>)
</p>
</li>
<li>
<p>
<a href="https://jiffyclub.github.io/snakeviz/">SnakeViz</a> (<code>--profile-tool=snakeviz</code>)
</p>
</li>
<li>
<p>
<a href="https://github.com/jrfonseca/gprof2dot">gprof2dot</a> (needs <code>dot</code> from <a href="http://graphviz.org/">Graphviz</a> and <a href="http://feh.finalrewind.org/">feh</a>)
</p>
</li>
</ul></div>
</div>
<div class="sect2">
<h3 id="_debugging">Debugging</h3>
<div class="paragraph"><p>There are some useful functions for debugging in the <code>qutebrowser.utils.debug</code>
module.</p></div>
<div class="paragraph"><p>When starting qutebrowser with the <code>--debug</code> flag, you also get useful debug
logs. You can add <code>--logfilter <em>[!]category[,category,&#8230;]</em></code> to restrict
logging to the given categories.</p></div>
<div class="paragraph"><p>With <code>--debug</code> there are also some additional <code>debug-<em>*</em></code> commands available,
for example <code>:debug-all-objects</code> and <code>:debug-all-widgets</code> which print a list of
all Qt objects/widgets to the debug log&#8201;&#8212;&#8201;this is very useful for finding
memory leaks.</p></div>
</div>
<div class="sect2">
<h3 id="_useful_websites">Useful websites</h3>
<div class="paragraph"><p>Some resources which might be handy:</p></div>
<div class="ulist"><ul>
<li>
<p>
<a href="http://doc.qt.io/qt-5/classes.html">The Qt5 reference</a>
</p>
</li>
<li>
<p>
<a href="https://docs.python.org/3/library/index.html">The Python reference</a>
</p>
</li>
<li>
<p>
<a href="http://httpbin.org/">httpbin, a test service for HTTP requests/responses</a>
</p>
</li>
<li>
<p>
<a href="https://requestbin.com/">RequestBin, a service to inspect HTTP requests</a>
</p>
</li>
</ul></div>
<div class="paragraph"><p>Documentation of used Python libraries:</p></div>
<div class="ulist"><ul>
<li>
<p>
<a href="http://jinja.pocoo.org/docs/dev/">jinja2</a>
</p>
</li>
<li>
<p>
<a href="http://pygments.org/docs/">pygments</a>
</p>
</li>
<li>
<p>
<a href="http://fdik.org/pyPEG/index.html">pyPEG2</a>
</p>
</li>
<li>
<p>
<a href="http://pythonhosted.org/setuptools/">setuptools</a>
</p>
</li>
<li>
<p>
<a href="http://www.pyinstaller.org/">PyInstaller</a>
</p>
</li>
<li>
<p>
<a href="https://pypi.python.org/pypi/colorama">colorama</a>
</p>
</li>
</ul></div>
<div class="paragraph"><p>Related RFCs and standards:</p></div>
<div class="sect3">
<h4 id="_http">HTTP</h4>
<div class="ulist"><ul>
<li>
<p>
<a href="https://tools.ietf.org/html/rfc2616">RFC 2616 - Hypertext Transfer Protocol&#8201;&#8212;&#8201;HTTP/1.1</a>
(<a href="http://www.rfc-editor.org/errata_search.php?rfc=2616">Errata</a>)
</p>
</li>
<li>
<p>
<a href="https://tools.ietf.org/html/rfc7230">RFC 7230 - Hypertext Transfer Protocol
(HTTP/1.1): Message Syntax and Routing</a>
(<a href="http://www.rfc-editor.org/errata_search.php?rfc=7230">Errata</a>)
</p>
</li>
<li>
<p>
<a href="https://tools.ietf.org/html/rfc7231">RFC 7231 - Hypertext Transfer Protocol
(HTTP/1.1): Semantics and Content</a>
(<a href="http://www.rfc-editor.org/errata_search.php?rfc=7231">Errata</a>)
</p>
</li>
<li>
<p>
<a href="https://tools.ietf.org/html/rfc7232">RFC 7232 - Hypertext Transfer Protocol
(HTTP/1.1): Conditional Requests</a>
(<a href="http://www.rfc-editor.org/errata_search.php?rfc=7232">Errata</a>)
</p>
</li>
<li>
<p>
<a href="https://tools.ietf.org/html/rfc7233">RFC 7233 - Hypertext Transfer Protocol
(HTTP/1.1): Range Requests</a>
(<a href="http://www.rfc-editor.org/errata_search.php?rfc=7233">Errata</a>)
</p>
</li>
<li>
<p>
<a href="https://tools.ietf.org/html/rfc7234">RFC 7234 - Hypertext Transfer Protocol
(HTTP/1.1): Caching</a>
(<a href="http://www.rfc-editor.org/errata_search.php?rfc=7234">Errata</a>)
</p>
</li>
<li>
<p>
<a href="https://tools.ietf.org/html/rfc7235">RFC 7235 - Hypertext Transfer Protocol
(HTTP/1.1): Authentication</a>
(<a href="http://www.rfc-editor.org/errata_search.php?rfc=7235">Errata</a>)
</p>
</li>
<li>
<p>
<a href="https://tools.ietf.org/html/rfc5987">RFC 5987 - Character Set and Language
Encoding for Hypertext Transfer Protocol (HTTP) Header Field Parameters</a>
(<a href="http://www.rfc-editor.org/errata_search.php?rfc=5987">Errata</a>)
</p>
</li>
<li>
<p>
<a href="https://tools.ietf.org/html/rfc6266">RFC 6266 - Use of the
Content-Disposition Header Field in the Hypertext Transfer Protocol (HTTP)</a>
(<a href="http://www.rfc-editor.org/errata_search.php?rfc=6266">Errata</a>)
</p>
</li>
<li>
<p>
<a href="http://tools.ietf.org/html/rfc6265">RFC 6265 - HTTP State Management Mechanism
(Cookies)</a> (<a href="http://www.rfc-editor.org/errata_search.php?rfc=6265">Errata</a>)
</p>
</li>
<li>
<p>
<a href="http://www.cookiecentral.com/faq/#3.5">Netscape Cookie Format</a>
</p>
</li>
</ul></div>
</div>
<div class="sect3">
<h4 id="_other">Other</h4>
<div class="ulist"><ul>
<li>
<p>
<a href="https://tools.ietf.org/html/rfc5646">RFC 5646 - Tags for Identifying
Languages</a> (<a href="http://www.rfc-editor.org/errata_search.php?rfc=5646">Errata</a>)
</p>
</li>
<li>
<p>
<a href="http://www.w3.org/TR/CSS2/">Cascading Style Sheets Level 2 Revision 1 (CSS
2.1) Specification</a>
</p>
</li>
<li>
<p>
<a href="http://doc.qt.io/qt-5/stylesheet-reference.html">Qt Style Sheets Reference</a>
</p>
</li>
<li>
<p>
<a href="http://mimesniff.spec.whatwg.org/">MIME Sniffing Standard</a>
</p>
</li>
<li>
<p>
<a href="http://spec.whatwg.org/">WHATWG specifications</a>
</p>
</li>
<li>
<p>
<a href="http://www.w3.org/html/wg/drafts/html/master/Overview.html">HTML 5.1 Nightly</a>
</p>
</li>
<li>
<p>
<a href="http://www.w3.org/TR/webstorage/">Web Storage</a>
</p>
</li>
<li>
<p>
<a href="http://www.brynosaurus.com/cachedir/spec.html">Cache directory tagging
standard</a>
</p>
</li>
<li>
<p>
<a href="http://standards.freedesktop.org/basedir-spec/basedir-spec-latest.html">XDG
basedir specification</a>
</p>
</li>
</ul></div>
</div>
</div>
</div>
</div>
<div class="sect1">
<h2 id="_hints">Hints</h2>
<div class="sectionbody">
<div class="sect2">
<h3 id="_python_and_qt_objects">Python and Qt objects</h3>
<div class="paragraph"><p>For many tasks, there are solutions available in both Qt and the Python
standard library.</p></div>
<div class="paragraph"><p>In qutebrowser, the policy is usually to use the Python libraries, as they
provide exceptions and other benefits.</p></div>
<div class="paragraph"><p>There are some exceptions to that:</p></div>
<div class="ulist"><ul>
<li>
<p>
<code>QThread</code> is used instead of Python threads because it provides signals and
slots.
</p>
</li>
<li>
<p>
<code>QProcess</code> is used instead of Python&#8217;s <code>subprocess</code>.
</p>
</li>
<li>
<p>
<code>QUrl</code> is used instead of storing URLs as string, see the
<a href="#handling-urls">handling URLs</a> section for details.
</p>
</li>
</ul></div>
<div class="paragraph"><p>When using Qt objects, two issues must be taken care of:</p></div>
<div class="ulist"><ul>
<li>
<p>
Methods of Qt objects report their status with their return values,
instead of using exceptions.
</p>
<div class="paragraph"><p>If a function gets or returns a Qt object which has an <code>.isValid()</code>
method such as <code>QUrl</code> or <code>QModelIndex</code>, there&#8217;s a helper function
<code>ensure_valid</code> in <code>qutebrowser.utils.qtutils</code> which should get called
on all such objects. It will raise
<code>qutebrowser.utils.qtutils.QtValueError</code> if the value is not valid.</p></div>
<div class="paragraph"><p>If a function returns something else on error, the return value should
carefully be checked.</p></div>
</li>
<li>
<p>
Methods of Qt objects have certain maximum values based on their
underlying C++ types.
</p>
<div class="paragraph"><p>To avoid passing too large of a numeric parameter to a Qt function, all
numbers should be range-checked using <code>qutebrowser.qtutils.check_overflow</code>,
or by other means (e.g. by setting a maximum value for a config object).</p></div>
</li>
</ul></div>
</div>
<div class="sect2">
<h3 id="object-registry">The object registry</h3>
<div class="paragraph"><p>The object registry in <code>qutebrowser.utils.objreg</code> is a collection of
dictionaries which map object names to the actual long-living objects.</p></div>
<div class="paragraph"><p>There are currently these object registries, also called <em>scopes</em>:</p></div>
<div class="ulist"><ul>
<li>
<p>
The <code>global</code> scope, with objects which are used globally (<code>config</code>,
<code>cookie-jar</code>, etc.).
</p>
</li>
<li>
<p>
The <code>tab</code> scope with objects which are per-tab (<code>hintmanager</code>, <code>webview</code>,
etc.). Passing this scope to <code>objreg.get()</code> selects the object in the currently
focused tab by default. A tab can be explicitly selected by passing
<code>tab=<em>tab-id</em>, window=<em>win-id</em></code> to it.
</p>
</li>
</ul></div>
<div class="paragraph"><p>A new object can be registered by using
<code>objreg.register(<em>name</em>, <em>object</em>[, scope=<em>scope</em>, window=<em>win-id</em>,
tab=<em>tab-id</em>])</code>. An object should not be registered twice. To update it,
<code>update=True</code> has to be given.</p></div>
<div class="paragraph"><p>An object can be retrieved by using <code>objreg.get(<em>name</em>[, scope=<em>scope</em>,
window=<em>win-id</em>, tab=<em>tab-id</em>])</code>. The default scope is <code>global</code>.</p></div>
<div class="paragraph"><p>All objects can be printed by starting with the <code>--debug</code> flag and using the
<code>:debug-all-objects</code> command.</p></div>
<div class="paragraph"><p>The registry is mainly used for <a href="#commands">command handlers</a>, but it can
also be useful in places where using Qt&#8217;s
<a href="http://doc.qt.io/qt-5/signalsandslots.html">signals and slots</a> mechanism would
be difficult.</p></div>
</div>
<div class="sect2">
<h3 id="_logging">Logging</h3>
<div class="paragraph"><p>Logging is used at various places throughout the qutebrowser code. If you add a
new feature, you should also add some strategic debug logging.</p></div>
<div class="paragraph"><p>Unlike other Python projects, qutebrowser doesn&#8217;t use a logger per file,
instead it uses custom-named loggers.</p></div>
<div class="paragraph"><p>The existing loggers are defined in <code>qutebrowser.utils.log</code>. If your feature
doesn&#8217;t fit in any of the logging categories, simply add a new line like this:</p></div>
<div class="listingblock">
<div class="content"><div class="highlight"><pre><span></span><span class="n">foo</span> <span class="o">=</span> <span class="n">getLogger</span><span class="p">(</span><span class="s1">&#39;foo&#39;</span><span class="p">)</span>
</pre></div></div></div>
<div class="paragraph"><p>Then in your source files, do this:</p></div>
<div class="listingblock">
<div class="content"><div class="highlight"><pre><span></span><span class="kn">from</span> <span class="nn">qutebrowser.utils</span> <span class="kn">import</span> <span class="n">log</span>
<span class="o">...</span>
<span class="n">log</span><span class="o">.</span><span class="n">foo</span><span class="o">.</span><span class="n">debug</span><span class="p">(</span><span class="s2">&quot;Hello World&quot;</span><span class="p">)</span>
</pre></div></div></div>
<div class="paragraph"><p>The following logging levels are available for every logger:</p></div>
<div class="tableblock">
<table rules="all"
width="75%"
frame="border"
cellspacing="0" cellpadding="4">
<col width="25%" />
<col width="75%" />
<tbody>
<tr>
<td align="left" valign="top"><p class="table">critical</p></td>
<td align="left" valign="top"><p class="table">Critical issue, qutebrowser can&#8217;t continue to run.</p></td>
</tr>
<tr>
<td align="left" valign="top"><p class="table">error</p></td>
<td align="left" valign="top"><p class="table">There was an issue and some kind of operation was abandoned.</p></td>
</tr>
<tr>
<td align="left" valign="top"><p class="table">warning</p></td>
<td align="left" valign="top"><p class="table">There was an issue but the operation can continue running.</p></td>
</tr>
<tr>
<td align="left" valign="top"><p class="table">info</p></td>
<td align="left" valign="top"><p class="table">General informational messages.</p></td>
</tr>
<tr>
<td align="left" valign="top"><p class="table">debug</p></td>
<td align="left" valign="top"><p class="table">Verbose debugging information.</p></td>
</tr>
</tbody>
</table>
</div>
</div>
<div class="sect2">
<h3 id="commands">Commands</h3>
<div class="paragraph"><p>qutebrowser has the concept of functions which are exposed to the user as
commands.</p></div>
<div class="paragraph"><p>Creating a new command is straightforward:</p></div>
<div class="listingblock">
<div class="content"><div class="highlight"><pre><span></span><span class="kn">from</span> <span class="nn">qutebrowser.api</span> <span class="kn">import</span> <span class="n">cmdutils</span>

<span class="o">...</span>

<span class="nd">@cmdutils.register</span><span class="p">(</span><span class="o">...</span><span class="p">)</span>
<span class="k">def</span> <span class="nf">foo</span><span class="p">():</span>
    <span class="o">...</span>
</pre></div></div></div>
<div class="paragraph"><p>The commands arguments are automatically deduced by inspecting your function.</p></div>
<div class="paragraph"><p>If the function is a method of a class, the <code>@cmdutils.register</code> decorator
needs to have an <code>instance=...</code> parameter which points to the (single/main)
instance of the class.</p></div>
<div class="paragraph"><p>The <code>instance</code> parameter is the name of an object in the object registry, which
then gets passed as the <code>self</code> parameter to the handler. The <code>scope</code> argument
selects which object registry (global, per-tab, etc.) to use.  See the
<a href="#object-registry">object registry</a> section for details.</p></div>
<div class="paragraph"><p>There are also other arguments to customize the way the command is
registered; see the class documentation for <code>register</code> in
<code>qutebrowser.api.cmdutils</code> for details.</p></div>
<div class="paragraph"><p>The types of the function arguments are inferred based on their default values,
e.g., an argument <code>foo=True</code> will be converted to a flag <code>-f</code>/<code>--foo</code> in
qutebrowser&#8217;s commandline.</p></div>
<div class="paragraph"><p>The type can be overridden using Python&#8217;s
<a href="http://legacy.python.org/dev/peps/pep-3107/">function annotations</a>:</p></div>
<div class="listingblock">
<div class="content"><div class="highlight"><pre><span></span><span class="nd">@cmdutils.register</span><span class="p">(</span><span class="o">...</span><span class="p">)</span>
<span class="k">def</span> <span class="nf">foo</span><span class="p">(</span><span class="n">bar</span><span class="p">:</span> <span class="nb">int</span><span class="p">,</span> <span class="n">baz</span><span class="o">=</span><span class="bp">True</span><span class="p">):</span>
    <span class="o">...</span>
</pre></div></div></div>
<div class="paragraph"><p>Possible values:</p></div>
<div class="ulist"><ul>
<li>
<p>
A callable (<code>int</code>, <code>float</code>, etc.): Gets called to validate/convert the value.
</p>
</li>
<li>
<p>
A python enum type: All members of the enum are possible values.
</p>
</li>
<li>
<p>
A <code>typing.Union</code> of multiple types above: Any of these types are valid
  values, e.g., <code>typing.Union[str, int]</code>.
</p>
</li>
</ul></div>
<div class="paragraph"><p>You can customize how an argument is handled using the <code>@cmdutils.argument</code>
decorator <strong>after</strong> <code>@cmdutils.register</code>. This can, for example, be used to
customize the flag an argument should get:</p></div>
<div class="listingblock">
<div class="content"><div class="highlight"><pre><span></span><span class="nd">@cmdutils.register</span><span class="p">(</span><span class="o">...</span><span class="p">)</span>
<span class="nd">@cmdutils.argument</span><span class="p">(</span><span class="s1">&#39;bar&#39;</span><span class="p">,</span> <span class="n">flag</span><span class="o">=</span><span class="s1">&#39;c&#39;</span><span class="p">)</span>
<span class="k">def</span> <span class="nf">foo</span><span class="p">(</span><span class="n">bar</span><span class="p">):</span>
    <span class="o">...</span>
</pre></div></div></div>
<div class="paragraph"><p>For a <code>str</code> argument, you can restrict the allowed strings using <code>choices</code>:</p></div>
<div class="listingblock">
<div class="content"><div class="highlight"><pre><span></span><span class="nd">@cmdutils.register</span><span class="p">(</span><span class="o">...</span><span class="p">)</span>
<span class="nd">@cmdutils.argument</span><span class="p">(</span><span class="s1">&#39;bar&#39;</span><span class="p">,</span> <span class="n">choices</span><span class="o">=</span><span class="p">[</span><span class="s1">&#39;val1&#39;</span><span class="p">,</span> <span class="s1">&#39;val2&#39;</span><span class="p">])</span>
<span class="k">def</span> <span class="nf">foo</span><span class="p">(</span><span class="n">bar</span><span class="p">:</span> <span class="nb">str</span><span class="p">):</span>
    <span class="o">...</span>
</pre></div></div></div>
<div class="paragraph"><p>For <code>typing.Union</code> types, the given <code>choices</code> are only checked if other types
(like <code>int</code>) don&#8217;t match.</p></div>
<div class="paragraph"><p>The following arguments are supported for <code>@cmdutils.argument</code>:</p></div>
<div class="ulist"><ul>
<li>
<p>
<code>flag</code>: Customize the short flag (<code>-x</code>) the argument will get.
</p>
</li>
<li>
<p>
<code>value</code>: Tell qutebrowser to fill the argument with special values:
</p>
</li>
<li>
<p>
<code>value=cmdutils.Value.count</code>: The <code>count</code> given by the user to the command.
</p>
</li>
<li>
<p>
<code>value=cmdutils.Value.win_id</code>: The window ID of the current window.
</p>
</li>
<li>
<p>
<code>value=cmdutils.Value.cur_tab</code>: The tab object which is currently focused.
</p>
</li>
<li>
<p>
<code>completion</code>: A completion function (see <code>qutebrowser.completions.models.*</code>)
  to use when completing arguments for the given command.
</p>
</li>
<li>
<p>
<code>choices</code>: The allowed string choices for the argument.
</p>
</li>
</ul></div>
<div class="paragraph"><p>The name of an argument will always be the parameter name, with any trailing
underscores stripped and underscores replaced by dashes.</p></div>
</div>
<div class="sect2">
<h3 id="handling-urls">Handling URLs</h3>
<div class="paragraph"><p>qutebrowser handles two different types of URLs: URLs as a string, and URLs as
the Qt <code>QUrl</code> type. As this can get confusing quickly, please follow the
following guidelines:</p></div>
<div class="ulist"><ul>
<li>
<p>
Convert a string to a QUrl object as early as possible, i.e., directly after
the user did enter it.
</p>
<div class="ulist"><ul>
<li>
<p>
Use <code>utils.urlutils.fuzzy_url</code> if the URL is entered by the user
      somewhere.
</p>
</li>
<li>
<p>
Be sure you handle <code>utils.urlutils.FuzzyError</code> and display an error
      message to the user.
</p>
</li>
</ul></div>
</li>
<li>
<p>
Convert a <code>QUrl</code> object to a string as late as possible, i.e., before
displaying it to the user.
</p>
<div class="ulist"><ul>
<li>
<p>
If you want to display the URL to the user, use <code>url.toDisplayString()</code>
      so password information is removed.
</p>
</li>
<li>
<p>
If you want to get the URL as string for some other reason, you most
      likely want to add the <code>QUrl.EncodeFully</code> and <code>QUrl.RemovePassword</code>
      flags.
</p>
</li>
</ul></div>
</li>
<li>
<p>
Name a string URL something like <code>urlstr</code>, and a <code>QUrl</code> something like <code>url</code>.
</p>
</li>
<li>
<p>
Mention in the docstring whether your function needs a URL string or a
<code>QUrl</code>.
</p>
</li>
<li>
<p>
Call <code>ensure_valid</code> from <code>utils.qtutils</code> whenever getting or creating a
<code>QUrl</code> and take appropriate action if not. Note the URL of the current page
always could be an invalid QUrl (if nothing is loaded yet).
</p>
</li>
</ul></div>
</div>
<div class="sect2">
<h3 id="_running_valgrind_on_qtwebkit">Running valgrind on QtWebKit</h3>
<div class="paragraph"><p>If you want to run qutebrowser (and thus QtWebKit) with
<a href="http://valgrind.org/">valgrind</a>, you&#8217;ll need to pass <code>--smc-check=all</code> to it or
recompile QtWebKit with the Javascript JIT disabled.</p></div>
<div class="paragraph"><p>This is needed so valgrind handles self-modifying code correctly:</p></div>
<div class="quoteblock">
<div class="content">
<div class="paragraph"><p>This option controls Valgrind&#8217;s detection of self-modifying code. If no
checking is done and a program executes some code, overwrites it with new
code, and then executes the new code, Valgrind will continue to execute the
translations it made for the old code. This will likely lead to incorrect
behavior and/or crashes.</p></div>
<div class="paragraph"><p>&#8230;</p></div>
<div class="paragraph"><p>Note that the default option will catch the vast majority of cases. The main
case it will not catch is programs such as JIT compilers that dynamically
generate code and subsequently overwrite part or all of it. Running with all
will slow Valgrind down noticeably.</p></div>
</div>
<div class="attribution">
</div></div>
</div>
<div class="sect2">
<h3 id="_setting_up_a_windows_development_environment">Setting up a Windows Development Environment</h3>
<div class="ulist"><ul>
<li>
<p>
Install <a href="https://www.python.org/downloads/release/python-362/">Python 3.6</a>.
</p>
</li>
<li>
<p>
Install PyQt via <code>pip install PyQt5</code>.
</p>
</li>
<li>
<p>
Create a file at <code>C:\Windows\system32\python3.bat</code> with the following content (adjust the path as necessary):
  <code>@C:\Python36\python %*</code>.
  This will make the Python 3.6 interpreter available as <code>python3</code>, which is used by various development scripts.
</p>
</li>
<li>
<p>
Install git from the <a href="https://git-scm.com/download/win">git-scm downloads page</a>.
  Try not to enable <code>core.autocrlf</code>, since that will cause <code>flake8</code> to complain a lot. Use an editor that can deal with plain line feeds instead.
</p>
</li>
<li>
<p>
Clone your favourite qutebrowser repository.
</p>
</li>
<li>
<p>
To install tox, open an elevated cmd, enter your working directory and run <code>pip install -rmisc/requirements/requirements-tox.txt</code>.
</p>
</li>
</ul></div>
<div class="paragraph"><p>Note that the <code>flake8</code> tox env might not run due to encoding errors despite having LANG/LC_* set correctly.</p></div>
</div>
<div class="sect2">
<h3 id="_rebuilding_the_website">Rebuilding the website</h3>
<div class="paragraph"><p>If you want to rebuild the website, run <code>./scripts/asciidoc2html.py --website &lt;outputdir&gt;</code>.</p></div>
</div>
<div class="sect2">
<h3 id="_chrome_urls">Chrome URLs</h3>
<div class="paragraph"><p>With the QtWebEngine backend, qutebrowser supports several chrome:// urls which
can be useful for debugging:</p></div>
<div class="ulist"><ul>
<li>
<p>
chrome://appcache-internals/
</p>
</li>
<li>
<p>
chrome://blob-internals/
</p>
</li>
<li>
<p>
chrome://gpu/
</p>
</li>
<li>
<p>
chrome://histograms/
</p>
</li>
<li>
<p>
chrome://indexeddb-internals/
</p>
</li>
<li>
<p>
chrome://media-internals/
</p>
</li>
<li>
<p>
chrome://network-errors/
</p>
</li>
<li>
<p>
chrome://serviceworker-internals/
</p>
</li>
<li>
<p>
chrome://webrtc-internals/
</p>
</li>
<li>
<p>
chrome://crash/ (crashes the current renderer process!)
</p>
</li>
<li>
<p>
chrome://kill/ (kills the current renderer process!)
</p>
</li>
<li>
<p>
chrome://gpucrash/ (crashes qutebrowser!)
</p>
</li>
<li>
<p>
chrome://gpuhang/ (hangs qutebrowser!)
</p>
</li>
<li>
<p>
chrome://gpuclean/ (crashes the current renderer process!)
</p>
</li>
<li>
<p>
chrome://ppapiflashcrash/
</p>
</li>
<li>
<p>
chrome://ppapiflashhang/
</p>
</li>
<li>
<p>
chrome://quota-internals/ (Qt 5.11)
</p>
</li>
<li>
<p>
chrome://taskscheduler-internals/ (Qt 5.11)
</p>
</li>
<li>
<p>
chrome://sandbox/ (Qt 5.11, Linux only)
</p>
</li>
</ul></div>
</div>
<div class="sect2">
<h3 id="_qtwebengine_internals">QtWebEngine internals</h3>
<div class="paragraph"><p>This is mostly useful for qutebrowser maintainers to work around issues in Qt - if you don&#8217;t understand it, don&#8217;t worry, just ignore it.</p></div>
<div class="paragraph"><p>The hierarchy of widgets when QtWebEngine is involved looks like this:</p></div>
<div class="ulist"><ul>
<li>
<p>
qutebrowser has a <code>WebEngineTab</code> object, which is its abstraction over QtWebKit/QtWebEngine.
</p>
</li>
<li>
<p>
The <code>WebEngineTab</code> has a <code>_widget</code> attribute, which is the <a href="https://doc.qt.io/qt-5/qwebengineview.html">QWebEngineView</a>
</p>
</li>
<li>
<p>
That view has a <a href="https://doc.qt.io/qt-5/qwebenginepage.html">QWebEnginePage</a> for everything which doesn&#8217;t require rendering.
</p>
</li>
<li>
<p>
The view also has a layout with exactly one element (which also is its <code>focusProxy()</code>)
</p>
</li>
<li>
<p>
That element is the  <a href="http://code.qt.io/cgit/qt/qtwebengine.git/tree/src/webenginewidgets/render_widget_host_view_qt_delegate_widget.cpp">RenderWidgetHostViewQtDelegateWidget</a> (it inherits <a href="https://doc.qt.io/qt-5/qquickwidget.html">QQuickWidget</a>) - also often referred to as RWHV or RWHVQDW. It can be obtained via <code>sip.cast(tab._widget.focusProxy(), QQuickWidget)</code>.
</p>
</li>
<li>
<p>
Calling <code>rootObject()</code> on that gives us the <a href="https://doc.qt.io/qt-5/qquickitem.html">QQuickItem</a> where Chromium renders into (?). With it, we can do things like <code>.setRotation(20)</code>.
</p>
</li>
</ul></div>
</div>
</div>
</div>
<div class="sect1">
<h2 id="_style_conventions">Style conventions</h2>
<div class="sectionbody">
<div class="paragraph"><p>qutebrowser&#8217;s coding conventions are based on
<a href="http://legacy.python.org/dev/peps/pep-0008/">PEP8</a> and the <a href="https://google.github.io/styleguide/pyguide.html">Google Python style guidelines</a> with some additions:</p></div>
<div class="ulist"><ul>
<li>
<p>
The <em>Raise:</em> section is not added to the docstring.
</p>
</li>
<li>
<p>
Methods overriding Qt methods (obviously!) don&#8217;t follow the naming schemes.
</p>
</li>
<li>
<p>
Everything else does though, even slots.
</p>
</li>
<li>
<p>
Docstrings should look like described in
<a href="http://legacy.python.org/dev/peps/pep-0257/">PEP257</a> and the google guidelines.
</p>
</li>
<li>
<p>
Class docstrings have additional <em>Attributes:</em>, <em>Class attributes:</em> and
  <em>Signals:</em> sections.
</p>
</li>
<li>
<p>
In docstrings of command handlers (registered via <code>@cmdutils.register</code>), the
description should be split into two parts by using <code>//</code> - the first part is
the description of the command like it will appear in the documentation, the
second part is "internal" documentation only relevant to people reading the
sourcecode.
</p>
<div class="paragraph"><p>Example for a class docstring:</p></div>
<div class="listingblock">
<div class="content"><div class="highlight"><pre><span></span><span class="sd">&quot;&quot;&quot;Some object.</span>

<span class="sd">Attributes:</span>
<span class="sd">    blub: The current thing to handle.</span>

<span class="sd">Signals:</span>
<span class="sd">    valueChanged: Emitted when a value changed.</span>
<span class="sd">                  arg: The new value</span>
<span class="sd">&quot;&quot;&quot;</span>
</pre></div></div></div>
<div class="paragraph"><p>Example for a method/function docstring:</p></div>
<div class="listingblock">
<div class="content"><div class="highlight"><pre><span></span><span class="sd">&quot;&quot;&quot;Do something special.</span>

<span class="sd">This will do something.</span>

<span class="sd">//</span>

<span class="sd">It is based on http://example.com/.</span>

<span class="sd">Args:</span>
<span class="sd">    foo: ...</span>

<span class="sd">Return:</span>
<span class="sd">    True if something, False if something else.</span>
<span class="sd">&quot;&quot;&quot;</span>
</pre></div></div></div>
</li>
<li>
<p>
The layout of a module should be roughly like this:
</p>
<div class="ulist"><ul>
<li>
<p>
Shebang (<code>#!/usr/bin/python</code>, if needed)
</p>
</li>
<li>
<p>
vim-modeline (<code># vim: ft=python fileencoding=utf-8 sts=4 sw=4 et</code>)
</p>
</li>
<li>
<p>
Copyright
</p>
</li>
<li>
<p>
GPL boilerplate
</p>
</li>
<li>
<p>
Module docstring
</p>
</li>
<li>
<p>
Python standard library imports
</p>
</li>
<li>
<p>
PyQt imports
</p>
</li>
<li>
<p>
qutebrowser imports
</p>
</li>
<li>
<p>
functions
</p>
</li>
<li>
<p>
classes
</p>
</li>
</ul></div>
</li>
<li>
<p>
The layout of a class should be like this:
</p>
<div class="ulist"><ul>
<li>
<p>
docstring
</p>
</li>
<li>
<p>
<code>__magic__</code> methods
</p>
</li>
<li>
<p>
other methods
</p>
</li>
<li>
<p>
overrides of Qt methods
</p>
</li>
</ul></div>
</li>
</ul></div>
</div>
</div>
<div class="sect1">
<h2 id="_checklists">Checklists</h2>
<div class="sectionbody">
<div class="paragraph"><p>These are mainly intended for myself, but they also fit in here well.</p></div>
<div class="sect2">
<h3 id="_new_qt_release">New Qt release</h3>
<div class="ulist"><ul>
<li>
<p>
Run all tests and check nothing is broken.
</p>
</li>
<li>
<p>
Check the
<a href="https://bugreports.qt.io/issues/?jql=reporter%20%3D%20%22The%20Compiler%22%20ORDER%20BY%20fixVersion%20ASC">Qt bugtracker</a>
and make sure all bugs marked as resolved are actually fixed.
</p>
</li>
<li>
<p>
Update own PKGBUILDs based on upstream Archlinux updates and rebuild.
</p>
</li>
<li>
<p>
Update recommended Qt version in <code>README</code>.
</p>
</li>
<li>
<p>
Grep for <code>WORKAROUND</code> in the code and test if fixed stuff works without the
workaround.
</p>
</li>
<li>
<p>
Check relevant
<a href="https://github.com/qutebrowser/qutebrowser/issues?q=is%3Aopen+is%3Aissue+label%3Aqt">qutebrowser
bugs</a> and check if they&#8217;re fixed.
</p>
</li>
</ul></div>
</div>
<div class="sect2">
<h3 id="_new_pyqt_release">New PyQt release</h3>
<div class="ulist"><ul>
<li>
<p>
See above.
</p>
</li>
<li>
<p>
Update <code>tox.ini</code>/<code>.travis.yml</code>/<code>.appveyor.yml</code> to test new versions.
</p>
</li>
</ul></div>
</div>
<div class="sect2">
<h3 id="_qutebrowser_release">qutebrowser release</h3>
<div class="ulist"><ul>
<li>
<p>
Make sure there are no unstaged changes and the tests are green.
</p>
</li>
<li>
<p>
Make sure all issues with the related milestone are closed.
</p>
</li>
<li>
<p>
Consider updating the completions for <code>content.headers.user_agent</code> in <code>configdata.yml</code>.
</p>
</li>
<li>
<p>
Make sure Python is up-to-date on build machines.
</p>
</li>
<li>
<p>
Mark the milestone at <a href="https://github.com/qutebrowser/qutebrowser/milestones">https://github.com/qutebrowser/qutebrowser/milestones</a> as closed.
</p>
</li>
<li>
<p>
Run <code>./.venv/bin/python3 scripts/dev/update_version.py {major,minor,patch}</code>.
</p>
</li>
<li>
<p>
Run the printed instructions accordingly.
</p>
</li>
<li>
<p>
Update <code>qutebrowser-git</code> PKGBUILD if dependencies/install changed.
</p>
</li>
<li>
<p>
Announce to qutebrowser and qutebrowser-announce mailinglist.
</p>
</li>
</ul></div>
</div>
</div>
</div>
</div>
<div id="footnotes"><hr /></div>
<div id="footer">
<div id="footer-text">
Last updated
<<<<<<< HEAD
 2019-06-18 11:56:55 CEST
=======
 2019-07-18 12:25:35 CEST
>>>>>>> dca1e9c3
</div>
</div>
</body>
</html>
<|MERGE_RESOLUTION|>--- conflicted
+++ resolved
@@ -1,2203 +1,2199 @@
-<?xml version="1.0" encoding="UTF-8"?>
-<!DOCTYPE html PUBLIC "-//W3C//DTD XHTML 1.1//EN"
-    "http://www.w3.org/TR/xhtml11/DTD/xhtml11.dtd">
-<html xmlns="http://www.w3.org/1999/xhtml" xml:lang="en">
-<head>
-<meta http-equiv="Content-Type" content="application/xhtml+xml; charset=UTF-8" />
-<meta name="generator" content="AsciiDoc 8.6.10" />
-<title>Contributing to qutebrowser</title>
-<style type="text/css">
-/* Shared CSS for AsciiDoc xhtml11 and html5 backends */
-
-/* Default font. */
-body {
-  font-family: Georgia,serif;
-}
-
-/* Title font. */
-h1, h2, h3, h4, h5, h6,
-div.title, caption.title,
-thead, p.table.header,
-#toctitle,
-#author, #revnumber, #revdate, #revremark,
-#footer {
-  font-family: Arial,Helvetica,sans-serif;
-}
-
-body {
-  margin: 1em 5% 1em 5%;
-}
-
-a {
-  color: blue;
-  text-decoration: underline;
-}
-a:visited {
-  color: fuchsia;
-}
-
-em {
-  font-style: italic;
-  color: navy;
-}
-
-strong {
-  font-weight: bold;
-  color: #083194;
-}
-
-h1, h2, h3, h4, h5, h6 {
-  color: #527bbd;
-  margin-top: 1.2em;
-  margin-bottom: 0.5em;
-  line-height: 1.3;
-}
-
-h1, h2, h3 {
-  border-bottom: 2px solid silver;
-}
-h2 {
-  padding-top: 0.5em;
-}
-h3 {
-  float: left;
-}
-h3 + * {
-  clear: left;
-}
-h5 {
-  font-size: 1.0em;
-}
-
-div.sectionbody {
-  margin-left: 0;
-}
-
-hr {
-  border: 1px solid silver;
-}
-
-p {
-  margin-top: 0.5em;
-  margin-bottom: 0.5em;
-}
-
-ul, ol, li > p {
-  margin-top: 0;
-}
-ul > li     { color: #aaa; }
-ul > li > * { color: black; }
-
-.monospaced, code, pre {
-  font-family: "Courier New", Courier, monospace;
-  font-size: inherit;
-  color: navy;
-  padding: 0;
-  margin: 0;
-}
-pre {
-  white-space: pre-wrap;
-}
-
-#author {
-  color: #527bbd;
-  font-weight: bold;
-  font-size: 1.1em;
-}
-#email {
-}
-#revnumber, #revdate, #revremark {
-}
-
-#footer {
-  font-size: small;
-  border-top: 2px solid silver;
-  padding-top: 0.5em;
-  margin-top: 4.0em;
-}
-#footer-text {
-  float: left;
-  padding-bottom: 0.5em;
-}
-#footer-badges {
-  float: right;
-  padding-bottom: 0.5em;
-}
-
-#preamble {
-  margin-top: 1.5em;
-  margin-bottom: 1.5em;
-}
-div.imageblock, div.exampleblock, div.verseblock,
-div.quoteblock, div.literalblock, div.listingblock, div.sidebarblock,
-div.admonitionblock {
-  margin-top: 1.0em;
-  margin-bottom: 1.5em;
-}
-div.admonitionblock {
-  margin-top: 2.0em;
-  margin-bottom: 2.0em;
-  margin-right: 10%;
-  color: #606060;
-}
-
-div.content { /* Block element content. */
-  padding: 0;
-}
-
-/* Block element titles. */
-div.title, caption.title {
-  color: #527bbd;
-  font-weight: bold;
-  text-align: left;
-  margin-top: 1.0em;
-  margin-bottom: 0.5em;
-}
-div.title + * {
-  margin-top: 0;
-}
-
-td div.title:first-child {
-  margin-top: 0.0em;
-}
-div.content div.title:first-child {
-  margin-top: 0.0em;
-}
-div.content + div.title {
-  margin-top: 0.0em;
-}
-
-div.sidebarblock > div.content {
-  background: #ffffee;
-  border: 1px solid #dddddd;
-  border-left: 4px solid #f0f0f0;
-  padding: 0.5em;
-}
-
-div.listingblock > div.content {
-  border: 1px solid #dddddd;
-  border-left: 5px solid #f0f0f0;
-  background: #f8f8f8;
-  padding: 0.5em;
-}
-
-div.quoteblock, div.verseblock {
-  padding-left: 1.0em;
-  margin-left: 1.0em;
-  margin-right: 10%;
-  border-left: 5px solid #f0f0f0;
-  color: #888;
-}
-
-div.quoteblock > div.attribution {
-  padding-top: 0.5em;
-  text-align: right;
-}
-
-div.verseblock > pre.content {
-  font-family: inherit;
-  font-size: inherit;
-}
-div.verseblock > div.attribution {
-  padding-top: 0.75em;
-  text-align: left;
-}
-/* DEPRECATED: Pre version 8.2.7 verse style literal block. */
-div.verseblock + div.attribution {
-  text-align: left;
-}
-
-div.admonitionblock .icon {
-  vertical-align: top;
-  font-size: 1.1em;
-  font-weight: bold;
-  text-decoration: underline;
-  color: #527bbd;
-  padding-right: 0.5em;
-}
-div.admonitionblock td.content {
-  padding-left: 0.5em;
-  border-left: 3px solid #dddddd;
-}
-
-div.exampleblock > div.content {
-  border-left: 3px solid #dddddd;
-  padding-left: 0.5em;
-}
-
-div.imageblock div.content { padding-left: 0; }
-span.image img { border-style: none; vertical-align: text-bottom; }
-a.image:visited { color: white; }
-
-dl {
-  margin-top: 0.8em;
-  margin-bottom: 0.8em;
-}
-dt {
-  margin-top: 0.5em;
-  margin-bottom: 0;
-  font-style: normal;
-  color: navy;
-}
-dd > *:first-child {
-  margin-top: 0.1em;
-}
-
-ul, ol {
-    list-style-position: outside;
-}
-ol.arabic {
-  list-style-type: decimal;
-}
-ol.loweralpha {
-  list-style-type: lower-alpha;
-}
-ol.upperalpha {
-  list-style-type: upper-alpha;
-}
-ol.lowerroman {
-  list-style-type: lower-roman;
-}
-ol.upperroman {
-  list-style-type: upper-roman;
-}
-
-div.compact ul, div.compact ol,
-div.compact p, div.compact p,
-div.compact div, div.compact div {
-  margin-top: 0.1em;
-  margin-bottom: 0.1em;
-}
-
-tfoot {
-  font-weight: bold;
-}
-td > div.verse {
-  white-space: pre;
-}
-
-div.hdlist {
-  margin-top: 0.8em;
-  margin-bottom: 0.8em;
-}
-div.hdlist tr {
-  padding-bottom: 15px;
-}
-dt.hdlist1.strong, td.hdlist1.strong {
-  font-weight: bold;
-}
-td.hdlist1 {
-  vertical-align: top;
-  font-style: normal;
-  padding-right: 0.8em;
-  color: navy;
-}
-td.hdlist2 {
-  vertical-align: top;
-}
-div.hdlist.compact tr {
-  margin: 0;
-  padding-bottom: 0;
-}
-
-.comment {
-  background: yellow;
-}
-
-.footnote, .footnoteref {
-  font-size: 0.8em;
-}
-
-span.footnote, span.footnoteref {
-  vertical-align: super;
-}
-
-#footnotes {
-  margin: 20px 0 20px 0;
-  padding: 7px 0 0 0;
-}
-
-#footnotes div.footnote {
-  margin: 0 0 5px 0;
-}
-
-#footnotes hr {
-  border: none;
-  border-top: 1px solid silver;
-  height: 1px;
-  text-align: left;
-  margin-left: 0;
-  width: 20%;
-  min-width: 100px;
-}
-
-div.colist td {
-  padding-right: 0.5em;
-  padding-bottom: 0.3em;
-  vertical-align: top;
-}
-div.colist td img {
-  margin-top: 0.3em;
-}
-
-@media print {
-  #footer-badges { display: none; }
-}
-
-#toc {
-  margin-bottom: 2.5em;
-}
-
-#toctitle {
-  color: #527bbd;
-  font-size: 1.1em;
-  font-weight: bold;
-  margin-top: 1.0em;
-  margin-bottom: 0.1em;
-}
-
-div.toclevel0, div.toclevel1, div.toclevel2, div.toclevel3, div.toclevel4 {
-  margin-top: 0;
-  margin-bottom: 0;
-}
-div.toclevel2 {
-  margin-left: 2em;
-  font-size: 0.9em;
-}
-div.toclevel3 {
-  margin-left: 4em;
-  font-size: 0.9em;
-}
-div.toclevel4 {
-  margin-left: 6em;
-  font-size: 0.9em;
-}
-
-span.aqua { color: aqua; }
-span.black { color: black; }
-span.blue { color: blue; }
-span.fuchsia { color: fuchsia; }
-span.gray { color: gray; }
-span.green { color: green; }
-span.lime { color: lime; }
-span.maroon { color: maroon; }
-span.navy { color: navy; }
-span.olive { color: olive; }
-span.purple { color: purple; }
-span.red { color: red; }
-span.silver { color: silver; }
-span.teal { color: teal; }
-span.white { color: white; }
-span.yellow { color: yellow; }
-
-span.aqua-background { background: aqua; }
-span.black-background { background: black; }
-span.blue-background { background: blue; }
-span.fuchsia-background { background: fuchsia; }
-span.gray-background { background: gray; }
-span.green-background { background: green; }
-span.lime-background { background: lime; }
-span.maroon-background { background: maroon; }
-span.navy-background { background: navy; }
-span.olive-background { background: olive; }
-span.purple-background { background: purple; }
-span.red-background { background: red; }
-span.silver-background { background: silver; }
-span.teal-background { background: teal; }
-span.white-background { background: white; }
-span.yellow-background { background: yellow; }
-
-span.big { font-size: 2em; }
-span.small { font-size: 0.6em; }
-
-span.underline { text-decoration: underline; }
-span.overline { text-decoration: overline; }
-span.line-through { text-decoration: line-through; }
-
-div.unbreakable { page-break-inside: avoid; }
-
-
-/*
- * xhtml11 specific
- *
- * */
-
-div.tableblock {
-  margin-top: 1.0em;
-  margin-bottom: 1.5em;
-}
-div.tableblock > table {
-  border: 3px solid #527bbd;
-}
-thead, p.table.header {
-  font-weight: bold;
-  color: #527bbd;
-}
-p.table {
-  margin-top: 0;
-}
-/* Because the table frame attribute is overriden by CSS in most browsers. */
-div.tableblock > table[frame="void"] {
-  border-style: none;
-}
-div.tableblock > table[frame="hsides"] {
-  border-left-style: none;
-  border-right-style: none;
-}
-div.tableblock > table[frame="vsides"] {
-  border-top-style: none;
-  border-bottom-style: none;
-}
-
-
-/*
- * html5 specific
- *
- * */
-
-table.tableblock {
-  margin-top: 1.0em;
-  margin-bottom: 1.5em;
-}
-thead, p.tableblock.header {
-  font-weight: bold;
-  color: #527bbd;
-}
-p.tableblock {
-  margin-top: 0;
-}
-table.tableblock {
-  border-width: 3px;
-  border-spacing: 0px;
-  border-style: solid;
-  border-color: #527bbd;
-  border-collapse: collapse;
-}
-th.tableblock, td.tableblock {
-  border-width: 1px;
-  padding: 4px;
-  border-style: solid;
-  border-color: #527bbd;
-}
-
-table.tableblock.frame-topbot {
-  border-left-style: hidden;
-  border-right-style: hidden;
-}
-table.tableblock.frame-sides {
-  border-top-style: hidden;
-  border-bottom-style: hidden;
-}
-table.tableblock.frame-none {
-  border-style: hidden;
-}
-
-th.tableblock.halign-left, td.tableblock.halign-left {
-  text-align: left;
-}
-th.tableblock.halign-center, td.tableblock.halign-center {
-  text-align: center;
-}
-th.tableblock.halign-right, td.tableblock.halign-right {
-  text-align: right;
-}
-
-th.tableblock.valign-top, td.tableblock.valign-top {
-  vertical-align: top;
-}
-th.tableblock.valign-middle, td.tableblock.valign-middle {
-  vertical-align: middle;
-}
-th.tableblock.valign-bottom, td.tableblock.valign-bottom {
-  vertical-align: bottom;
-}
-
-
-/*
- * manpage specific
- *
- * */
-
-body.manpage h1 {
-  padding-top: 0.5em;
-  padding-bottom: 0.5em;
-  border-top: 2px solid silver;
-  border-bottom: 2px solid silver;
-}
-body.manpage h2 {
-  border-style: none;
-}
-body.manpage div.sectionbody {
-  margin-left: 3em;
-}
-
-@media print {
-  body.manpage div#toc { display: none; }
-}
-.highlight .hll { background-color: #ffffcc }
-.highlight  { background: #f8f8f8; }
-.highlight .c { color: #408080; font-style: italic } /* Comment */
-.highlight .err { border: 1px solid #FF0000 } /* Error */
-.highlight .k { color: #008000; font-weight: bold } /* Keyword */
-.highlight .o { color: #666666 } /* Operator */
-.highlight .cm { color: #408080; font-style: italic } /* Comment.Multiline */
-.highlight .cp { color: #BC7A00 } /* Comment.Preproc */
-.highlight .c1 { color: #408080; font-style: italic } /* Comment.Single */
-.highlight .cs { color: #408080; font-style: italic } /* Comment.Special */
-.highlight .gd { color: #A00000 } /* Generic.Deleted */
-.highlight .ge { font-style: italic } /* Generic.Emph */
-.highlight .gr { color: #FF0000 } /* Generic.Error */
-.highlight .gh { color: #000080; font-weight: bold } /* Generic.Heading */
-.highlight .gi { color: #00A000 } /* Generic.Inserted */
-.highlight .go { color: #808080 } /* Generic.Output */
-.highlight .gp { color: #000080; font-weight: bold } /* Generic.Prompt */
-.highlight .gs { font-weight: bold } /* Generic.Strong */
-.highlight .gu { color: #800080; font-weight: bold } /* Generic.Subheading */
-.highlight .gt { color: #0040D0 } /* Generic.Traceback */
-.highlight .kc { color: #008000; font-weight: bold } /* Keyword.Constant */
-.highlight .kd { color: #008000; font-weight: bold } /* Keyword.Declaration */
-.highlight .kn { color: #008000; font-weight: bold } /* Keyword.Namespace */
-.highlight .kp { color: #008000 } /* Keyword.Pseudo */
-.highlight .kr { color: #008000; font-weight: bold } /* Keyword.Reserved */
-.highlight .kt { color: #B00040 } /* Keyword.Type */
-.highlight .m { color: #666666 } /* Literal.Number */
-.highlight .s { color: #BA2121 } /* Literal.String */
-.highlight .na { color: #7D9029 } /* Name.Attribute */
-.highlight .nb { color: #008000 } /* Name.Builtin */
-.highlight .nc { color: #0000FF; font-weight: bold } /* Name.Class */
-.highlight .no { color: #880000 } /* Name.Constant */
-.highlight .nd { color: #AA22FF } /* Name.Decorator */
-.highlight .ni { color: #999999; font-weight: bold } /* Name.Entity */
-.highlight .ne { color: #D2413A; font-weight: bold } /* Name.Exception */
-.highlight .nf { color: #0000FF } /* Name.Function */
-.highlight .nl { color: #A0A000 } /* Name.Label */
-.highlight .nn { color: #0000FF; font-weight: bold } /* Name.Namespace */
-.highlight .nt { color: #008000; font-weight: bold } /* Name.Tag */
-.highlight .nv { color: #19177C } /* Name.Variable */
-.highlight .ow { color: #AA22FF; font-weight: bold } /* Operator.Word */
-.highlight .w { color: #bbbbbb } /* Text.Whitespace */
-.highlight .mf { color: #666666 } /* Literal.Number.Float */
-.highlight .mh { color: #666666 } /* Literal.Number.Hex */
-.highlight .mi { color: #666666 } /* Literal.Number.Integer */
-.highlight .mo { color: #666666 } /* Literal.Number.Oct */
-.highlight .sb { color: #BA2121 } /* Literal.String.Backtick */
-.highlight .sc { color: #BA2121 } /* Literal.String.Char */
-.highlight .sd { color: #BA2121; font-style: italic } /* Literal.String.Doc */
-.highlight .s2 { color: #BA2121 } /* Literal.String.Double */
-.highlight .se { color: #BB6622; font-weight: bold } /* Literal.String.Escape */
-.highlight .sh { color: #BA2121 } /* Literal.String.Heredoc */
-.highlight .si { color: #BB6688; font-weight: bold } /* Literal.String.Interpol */
-.highlight .sx { color: #008000 } /* Literal.String.Other */
-.highlight .sr { color: #BB6688 } /* Literal.String.Regex */
-.highlight .s1 { color: #BA2121 } /* Literal.String.Single */
-.highlight .ss { color: #19177C } /* Literal.String.Symbol */
-.highlight .bp { color: #008000 } /* Name.Builtin.Pseudo */
-.highlight .vc { color: #19177C } /* Name.Variable.Class */
-.highlight .vg { color: #19177C } /* Name.Variable.Global */
-.highlight .vi { color: #19177C } /* Name.Variable.Instance */
-.highlight .il { color: #666666 } /* Literal.Number.Integer.Long */
-
-
-</style>
-<script type="text/javascript">
-/*<![CDATA[*/
-var asciidoc = {  // Namespace.
-
-/////////////////////////////////////////////////////////////////////
-// Table Of Contents generator
-/////////////////////////////////////////////////////////////////////
-
-/* Author: Mihai Bazon, September 2002
- * http://students.infoiasi.ro/~mishoo
- *
- * Table Of Content generator
- * Version: 0.4
- *
- * Feel free to use this script under the terms of the GNU General Public
- * License, as long as you do not remove or alter this notice.
- */
-
- /* modified by Troy D. Hanson, September 2006. License: GPL */
- /* modified by Stuart Rackham, 2006, 2009. License: GPL */
-
-// toclevels = 1..4.
-toc: function (toclevels) {
-
-  function getText(el) {
-    var text = "";
-    for (var i = el.firstChild; i != null; i = i.nextSibling) {
-      if (i.nodeType == 3 /* Node.TEXT_NODE */) // IE doesn't speak constants.
-        text += i.data;
-      else if (i.firstChild != null)
-        text += getText(i);
-    }
-    return text;
-  }
-
-  function TocEntry(el, text, toclevel) {
-    this.element = el;
-    this.text = text;
-    this.toclevel = toclevel;
-  }
-
-  function tocEntries(el, toclevels) {
-    var result = new Array;
-    var re = new RegExp('[hH]([1-'+(toclevels+1)+'])');
-    // Function that scans the DOM tree for header elements (the DOM2
-    // nodeIterator API would be a better technique but not supported by all
-    // browsers).
-    var iterate = function (el) {
-      for (var i = el.firstChild; i != null; i = i.nextSibling) {
-        if (i.nodeType == 1 /* Node.ELEMENT_NODE */) {
-          var mo = re.exec(i.tagName);
-          if (mo && (i.getAttribute("class") || i.getAttribute("className")) != "float") {
-            result[result.length] = new TocEntry(i, getText(i), mo[1]-1);
-          }
-          iterate(i);
-        }
-      }
-    }
-    iterate(el);
-    return result;
-  }
-
-  var toc = document.getElementById("toc");
-  if (!toc) {
-    return;
-  }
-
-  // Delete existing TOC entries in case we're reloading the TOC.
-  var tocEntriesToRemove = [];
-  var i;
-  for (i = 0; i < toc.childNodes.length; i++) {
-    var entry = toc.childNodes[i];
-    if (entry.nodeName.toLowerCase() == 'div'
-     && entry.getAttribute("class")
-     && entry.getAttribute("class").match(/^toclevel/))
-      tocEntriesToRemove.push(entry);
-  }
-  for (i = 0; i < tocEntriesToRemove.length; i++) {
-    toc.removeChild(tocEntriesToRemove[i]);
-  }
-
-  // Rebuild TOC entries.
-  var entries = tocEntries(document.getElementById("content"), toclevels);
-  for (var i = 0; i < entries.length; ++i) {
-    var entry = entries[i];
-    if (entry.element.id == "")
-      entry.element.id = "_toc_" + i;
-    var a = document.createElement("a");
-    a.href = "#" + entry.element.id;
-    a.appendChild(document.createTextNode(entry.text));
-    var div = document.createElement("div");
-    div.appendChild(a);
-    div.className = "toclevel" + entry.toclevel;
-    toc.appendChild(div);
-  }
-  if (entries.length == 0)
-    toc.parentNode.removeChild(toc);
-},
-
-
-/////////////////////////////////////////////////////////////////////
-// Footnotes generator
-/////////////////////////////////////////////////////////////////////
-
-/* Based on footnote generation code from:
- * http://www.brandspankingnew.net/archive/2005/07/format_footnote.html
- */
-
-footnotes: function () {
-  // Delete existing footnote entries in case we're reloading the footnodes.
-  var i;
-  var noteholder = document.getElementById("footnotes");
-  if (!noteholder) {
-    return;
-  }
-  var entriesToRemove = [];
-  for (i = 0; i < noteholder.childNodes.length; i++) {
-    var entry = noteholder.childNodes[i];
-    if (entry.nodeName.toLowerCase() == 'div' && entry.getAttribute("class") == "footnote")
-      entriesToRemove.push(entry);
-  }
-  for (i = 0; i < entriesToRemove.length; i++) {
-    noteholder.removeChild(entriesToRemove[i]);
-  }
-
-  // Rebuild footnote entries.
-  var cont = document.getElementById("content");
-  var spans = cont.getElementsByTagName("span");
-  var refs = {};
-  var n = 0;
-  for (i=0; i<spans.length; i++) {
-    if (spans[i].className == "footnote") {
-      n++;
-      var note = spans[i].getAttribute("data-note");
-      if (!note) {
-        // Use [\s\S] in place of . so multi-line matches work.
-        // Because JavaScript has no s (dotall) regex flag.
-        note = spans[i].innerHTML.match(/\s*\[([\s\S]*)]\s*/)[1];
-        spans[i].innerHTML =
-          "[<a id='_footnoteref_" + n + "' href='#_footnote_" + n +
-          "' title='View footnote' class='footnote'>" + n + "</a>]";
-        spans[i].setAttribute("data-note", note);
-      }
-      noteholder.innerHTML +=
-        "<div class='footnote' id='_footnote_" + n + "'>" +
-        "<a href='#_footnoteref_" + n + "' title='Return to text'>" +
-        n + "</a>. " + note + "</div>";
-      var id =spans[i].getAttribute("id");
-      if (id != null) refs["#"+id] = n;
-    }
-  }
-  if (n == 0)
-    noteholder.parentNode.removeChild(noteholder);
-  else {
-    // Process footnoterefs.
-    for (i=0; i<spans.length; i++) {
-      if (spans[i].className == "footnoteref") {
-        var href = spans[i].getElementsByTagName("a")[0].getAttribute("href");
-        href = href.match(/#.*/)[0];  // Because IE return full URL.
-        n = refs[href];
-        spans[i].innerHTML =
-          "[<a href='#_footnote_" + n +
-          "' title='View footnote' class='footnote'>" + n + "</a>]";
-      }
-    }
-  }
-},
-
-install: function(toclevels) {
-  var timerId;
-
-  function reinstall() {
-    asciidoc.footnotes();
-    if (toclevels) {
-      asciidoc.toc(toclevels);
-    }
-  }
-
-  function reinstallAndRemoveTimer() {
-    clearInterval(timerId);
-    reinstall();
-  }
-
-  timerId = setInterval(reinstall, 500);
-  if (document.addEventListener)
-    document.addEventListener("DOMContentLoaded", reinstallAndRemoveTimer, false);
-  else
-    window.onload = reinstallAndRemoveTimer;
-}
-
-}
-asciidoc.install(2);
-/*]]>*/
-</script>
-</head>
-<body class="article">
-<div id="header">
-<h1>Contributing to qutebrowser</h1>
-<span id="author">The Compiler</span><br />
-<span id="email"><code>&lt;<a href="mailto:mail@qutebrowser.org">mail@qutebrowser.org</a>&gt;</code></span><br />
+<?xml version="1.0" encoding="UTF-8"?>
+<!DOCTYPE html PUBLIC "-//W3C//DTD XHTML 1.1//EN"
+    "http://www.w3.org/TR/xhtml11/DTD/xhtml11.dtd">
+<html xmlns="http://www.w3.org/1999/xhtml" xml:lang="en">
+<head>
+<meta http-equiv="Content-Type" content="application/xhtml+xml; charset=UTF-8" />
+<meta name="generator" content="AsciiDoc 8.6.10" />
+<title>Contributing to qutebrowser</title>
+<style type="text/css">
+/* Shared CSS for AsciiDoc xhtml11 and html5 backends */
+
+/* Default font. */
+body {
+  font-family: Georgia,serif;
+}
+
+/* Title font. */
+h1, h2, h3, h4, h5, h6,
+div.title, caption.title,
+thead, p.table.header,
+#toctitle,
+#author, #revnumber, #revdate, #revremark,
+#footer {
+  font-family: Arial,Helvetica,sans-serif;
+}
+
+body {
+  margin: 1em 5% 1em 5%;
+}
+
+a {
+  color: blue;
+  text-decoration: underline;
+}
+a:visited {
+  color: fuchsia;
+}
+
+em {
+  font-style: italic;
+  color: navy;
+}
+
+strong {
+  font-weight: bold;
+  color: #083194;
+}
+
+h1, h2, h3, h4, h5, h6 {
+  color: #527bbd;
+  margin-top: 1.2em;
+  margin-bottom: 0.5em;
+  line-height: 1.3;
+}
+
+h1, h2, h3 {
+  border-bottom: 2px solid silver;
+}
+h2 {
+  padding-top: 0.5em;
+}
+h3 {
+  float: left;
+}
+h3 + * {
+  clear: left;
+}
+h5 {
+  font-size: 1.0em;
+}
+
+div.sectionbody {
+  margin-left: 0;
+}
+
+hr {
+  border: 1px solid silver;
+}
+
+p {
+  margin-top: 0.5em;
+  margin-bottom: 0.5em;
+}
+
+ul, ol, li > p {
+  margin-top: 0;
+}
+ul > li     { color: #aaa; }
+ul > li > * { color: black; }
+
+.monospaced, code, pre {
+  font-family: "Courier New", Courier, monospace;
+  font-size: inherit;
+  color: navy;
+  padding: 0;
+  margin: 0;
+}
+pre {
+  white-space: pre-wrap;
+}
+
+#author {
+  color: #527bbd;
+  font-weight: bold;
+  font-size: 1.1em;
+}
+#email {
+}
+#revnumber, #revdate, #revremark {
+}
+
+#footer {
+  font-size: small;
+  border-top: 2px solid silver;
+  padding-top: 0.5em;
+  margin-top: 4.0em;
+}
+#footer-text {
+  float: left;
+  padding-bottom: 0.5em;
+}
+#footer-badges {
+  float: right;
+  padding-bottom: 0.5em;
+}
+
+#preamble {
+  margin-top: 1.5em;
+  margin-bottom: 1.5em;
+}
+div.imageblock, div.exampleblock, div.verseblock,
+div.quoteblock, div.literalblock, div.listingblock, div.sidebarblock,
+div.admonitionblock {
+  margin-top: 1.0em;
+  margin-bottom: 1.5em;
+}
+div.admonitionblock {
+  margin-top: 2.0em;
+  margin-bottom: 2.0em;
+  margin-right: 10%;
+  color: #606060;
+}
+
+div.content { /* Block element content. */
+  padding: 0;
+}
+
+/* Block element titles. */
+div.title, caption.title {
+  color: #527bbd;
+  font-weight: bold;
+  text-align: left;
+  margin-top: 1.0em;
+  margin-bottom: 0.5em;
+}
+div.title + * {
+  margin-top: 0;
+}
+
+td div.title:first-child {
+  margin-top: 0.0em;
+}
+div.content div.title:first-child {
+  margin-top: 0.0em;
+}
+div.content + div.title {
+  margin-top: 0.0em;
+}
+
+div.sidebarblock > div.content {
+  background: #ffffee;
+  border: 1px solid #dddddd;
+  border-left: 4px solid #f0f0f0;
+  padding: 0.5em;
+}
+
+div.listingblock > div.content {
+  border: 1px solid #dddddd;
+  border-left: 5px solid #f0f0f0;
+  background: #f8f8f8;
+  padding: 0.5em;
+}
+
+div.quoteblock, div.verseblock {
+  padding-left: 1.0em;
+  margin-left: 1.0em;
+  margin-right: 10%;
+  border-left: 5px solid #f0f0f0;
+  color: #888;
+}
+
+div.quoteblock > div.attribution {
+  padding-top: 0.5em;
+  text-align: right;
+}
+
+div.verseblock > pre.content {
+  font-family: inherit;
+  font-size: inherit;
+}
+div.verseblock > div.attribution {
+  padding-top: 0.75em;
+  text-align: left;
+}
+/* DEPRECATED: Pre version 8.2.7 verse style literal block. */
+div.verseblock + div.attribution {
+  text-align: left;
+}
+
+div.admonitionblock .icon {
+  vertical-align: top;
+  font-size: 1.1em;
+  font-weight: bold;
+  text-decoration: underline;
+  color: #527bbd;
+  padding-right: 0.5em;
+}
+div.admonitionblock td.content {
+  padding-left: 0.5em;
+  border-left: 3px solid #dddddd;
+}
+
+div.exampleblock > div.content {
+  border-left: 3px solid #dddddd;
+  padding-left: 0.5em;
+}
+
+div.imageblock div.content { padding-left: 0; }
+span.image img { border-style: none; vertical-align: text-bottom; }
+a.image:visited { color: white; }
+
+dl {
+  margin-top: 0.8em;
+  margin-bottom: 0.8em;
+}
+dt {
+  margin-top: 0.5em;
+  margin-bottom: 0;
+  font-style: normal;
+  color: navy;
+}
+dd > *:first-child {
+  margin-top: 0.1em;
+}
+
+ul, ol {
+    list-style-position: outside;
+}
+ol.arabic {
+  list-style-type: decimal;
+}
+ol.loweralpha {
+  list-style-type: lower-alpha;
+}
+ol.upperalpha {
+  list-style-type: upper-alpha;
+}
+ol.lowerroman {
+  list-style-type: lower-roman;
+}
+ol.upperroman {
+  list-style-type: upper-roman;
+}
+
+div.compact ul, div.compact ol,
+div.compact p, div.compact p,
+div.compact div, div.compact div {
+  margin-top: 0.1em;
+  margin-bottom: 0.1em;
+}
+
+tfoot {
+  font-weight: bold;
+}
+td > div.verse {
+  white-space: pre;
+}
+
+div.hdlist {
+  margin-top: 0.8em;
+  margin-bottom: 0.8em;
+}
+div.hdlist tr {
+  padding-bottom: 15px;
+}
+dt.hdlist1.strong, td.hdlist1.strong {
+  font-weight: bold;
+}
+td.hdlist1 {
+  vertical-align: top;
+  font-style: normal;
+  padding-right: 0.8em;
+  color: navy;
+}
+td.hdlist2 {
+  vertical-align: top;
+}
+div.hdlist.compact tr {
+  margin: 0;
+  padding-bottom: 0;
+}
+
+.comment {
+  background: yellow;
+}
+
+.footnote, .footnoteref {
+  font-size: 0.8em;
+}
+
+span.footnote, span.footnoteref {
+  vertical-align: super;
+}
+
+#footnotes {
+  margin: 20px 0 20px 0;
+  padding: 7px 0 0 0;
+}
+
+#footnotes div.footnote {
+  margin: 0 0 5px 0;
+}
+
+#footnotes hr {
+  border: none;
+  border-top: 1px solid silver;
+  height: 1px;
+  text-align: left;
+  margin-left: 0;
+  width: 20%;
+  min-width: 100px;
+}
+
+div.colist td {
+  padding-right: 0.5em;
+  padding-bottom: 0.3em;
+  vertical-align: top;
+}
+div.colist td img {
+  margin-top: 0.3em;
+}
+
+@media print {
+  #footer-badges { display: none; }
+}
+
+#toc {
+  margin-bottom: 2.5em;
+}
+
+#toctitle {
+  color: #527bbd;
+  font-size: 1.1em;
+  font-weight: bold;
+  margin-top: 1.0em;
+  margin-bottom: 0.1em;
+}
+
+div.toclevel0, div.toclevel1, div.toclevel2, div.toclevel3, div.toclevel4 {
+  margin-top: 0;
+  margin-bottom: 0;
+}
+div.toclevel2 {
+  margin-left: 2em;
+  font-size: 0.9em;
+}
+div.toclevel3 {
+  margin-left: 4em;
+  font-size: 0.9em;
+}
+div.toclevel4 {
+  margin-left: 6em;
+  font-size: 0.9em;
+}
+
+span.aqua { color: aqua; }
+span.black { color: black; }
+span.blue { color: blue; }
+span.fuchsia { color: fuchsia; }
+span.gray { color: gray; }
+span.green { color: green; }
+span.lime { color: lime; }
+span.maroon { color: maroon; }
+span.navy { color: navy; }
+span.olive { color: olive; }
+span.purple { color: purple; }
+span.red { color: red; }
+span.silver { color: silver; }
+span.teal { color: teal; }
+span.white { color: white; }
+span.yellow { color: yellow; }
+
+span.aqua-background { background: aqua; }
+span.black-background { background: black; }
+span.blue-background { background: blue; }
+span.fuchsia-background { background: fuchsia; }
+span.gray-background { background: gray; }
+span.green-background { background: green; }
+span.lime-background { background: lime; }
+span.maroon-background { background: maroon; }
+span.navy-background { background: navy; }
+span.olive-background { background: olive; }
+span.purple-background { background: purple; }
+span.red-background { background: red; }
+span.silver-background { background: silver; }
+span.teal-background { background: teal; }
+span.white-background { background: white; }
+span.yellow-background { background: yellow; }
+
+span.big { font-size: 2em; }
+span.small { font-size: 0.6em; }
+
+span.underline { text-decoration: underline; }
+span.overline { text-decoration: overline; }
+span.line-through { text-decoration: line-through; }
+
+div.unbreakable { page-break-inside: avoid; }
+
+
+/*
+ * xhtml11 specific
+ *
+ * */
+
+div.tableblock {
+  margin-top: 1.0em;
+  margin-bottom: 1.5em;
+}
+div.tableblock > table {
+  border: 3px solid #527bbd;
+}
+thead, p.table.header {
+  font-weight: bold;
+  color: #527bbd;
+}
+p.table {
+  margin-top: 0;
+}
+/* Because the table frame attribute is overriden by CSS in most browsers. */
+div.tableblock > table[frame="void"] {
+  border-style: none;
+}
+div.tableblock > table[frame="hsides"] {
+  border-left-style: none;
+  border-right-style: none;
+}
+div.tableblock > table[frame="vsides"] {
+  border-top-style: none;
+  border-bottom-style: none;
+}
+
+
+/*
+ * html5 specific
+ *
+ * */
+
+table.tableblock {
+  margin-top: 1.0em;
+  margin-bottom: 1.5em;
+}
+thead, p.tableblock.header {
+  font-weight: bold;
+  color: #527bbd;
+}
+p.tableblock {
+  margin-top: 0;
+}
+table.tableblock {
+  border-width: 3px;
+  border-spacing: 0px;
+  border-style: solid;
+  border-color: #527bbd;
+  border-collapse: collapse;
+}
+th.tableblock, td.tableblock {
+  border-width: 1px;
+  padding: 4px;
+  border-style: solid;
+  border-color: #527bbd;
+}
+
+table.tableblock.frame-topbot {
+  border-left-style: hidden;
+  border-right-style: hidden;
+}
+table.tableblock.frame-sides {
+  border-top-style: hidden;
+  border-bottom-style: hidden;
+}
+table.tableblock.frame-none {
+  border-style: hidden;
+}
+
+th.tableblock.halign-left, td.tableblock.halign-left {
+  text-align: left;
+}
+th.tableblock.halign-center, td.tableblock.halign-center {
+  text-align: center;
+}
+th.tableblock.halign-right, td.tableblock.halign-right {
+  text-align: right;
+}
+
+th.tableblock.valign-top, td.tableblock.valign-top {
+  vertical-align: top;
+}
+th.tableblock.valign-middle, td.tableblock.valign-middle {
+  vertical-align: middle;
+}
+th.tableblock.valign-bottom, td.tableblock.valign-bottom {
+  vertical-align: bottom;
+}
+
+
+/*
+ * manpage specific
+ *
+ * */
+
+body.manpage h1 {
+  padding-top: 0.5em;
+  padding-bottom: 0.5em;
+  border-top: 2px solid silver;
+  border-bottom: 2px solid silver;
+}
+body.manpage h2 {
+  border-style: none;
+}
+body.manpage div.sectionbody {
+  margin-left: 3em;
+}
+
+@media print {
+  body.manpage div#toc { display: none; }
+}
+.highlight .hll { background-color: #ffffcc }
+.highlight  { background: #f8f8f8; }
+.highlight .c { color: #408080; font-style: italic } /* Comment */
+.highlight .err { border: 1px solid #FF0000 } /* Error */
+.highlight .k { color: #008000; font-weight: bold } /* Keyword */
+.highlight .o { color: #666666 } /* Operator */
+.highlight .cm { color: #408080; font-style: italic } /* Comment.Multiline */
+.highlight .cp { color: #BC7A00 } /* Comment.Preproc */
+.highlight .c1 { color: #408080; font-style: italic } /* Comment.Single */
+.highlight .cs { color: #408080; font-style: italic } /* Comment.Special */
+.highlight .gd { color: #A00000 } /* Generic.Deleted */
+.highlight .ge { font-style: italic } /* Generic.Emph */
+.highlight .gr { color: #FF0000 } /* Generic.Error */
+.highlight .gh { color: #000080; font-weight: bold } /* Generic.Heading */
+.highlight .gi { color: #00A000 } /* Generic.Inserted */
+.highlight .go { color: #808080 } /* Generic.Output */
+.highlight .gp { color: #000080; font-weight: bold } /* Generic.Prompt */
+.highlight .gs { font-weight: bold } /* Generic.Strong */
+.highlight .gu { color: #800080; font-weight: bold } /* Generic.Subheading */
+.highlight .gt { color: #0040D0 } /* Generic.Traceback */
+.highlight .kc { color: #008000; font-weight: bold } /* Keyword.Constant */
+.highlight .kd { color: #008000; font-weight: bold } /* Keyword.Declaration */
+.highlight .kn { color: #008000; font-weight: bold } /* Keyword.Namespace */
+.highlight .kp { color: #008000 } /* Keyword.Pseudo */
+.highlight .kr { color: #008000; font-weight: bold } /* Keyword.Reserved */
+.highlight .kt { color: #B00040 } /* Keyword.Type */
+.highlight .m { color: #666666 } /* Literal.Number */
+.highlight .s { color: #BA2121 } /* Literal.String */
+.highlight .na { color: #7D9029 } /* Name.Attribute */
+.highlight .nb { color: #008000 } /* Name.Builtin */
+.highlight .nc { color: #0000FF; font-weight: bold } /* Name.Class */
+.highlight .no { color: #880000 } /* Name.Constant */
+.highlight .nd { color: #AA22FF } /* Name.Decorator */
+.highlight .ni { color: #999999; font-weight: bold } /* Name.Entity */
+.highlight .ne { color: #D2413A; font-weight: bold } /* Name.Exception */
+.highlight .nf { color: #0000FF } /* Name.Function */
+.highlight .nl { color: #A0A000 } /* Name.Label */
+.highlight .nn { color: #0000FF; font-weight: bold } /* Name.Namespace */
+.highlight .nt { color: #008000; font-weight: bold } /* Name.Tag */
+.highlight .nv { color: #19177C } /* Name.Variable */
+.highlight .ow { color: #AA22FF; font-weight: bold } /* Operator.Word */
+.highlight .w { color: #bbbbbb } /* Text.Whitespace */
+.highlight .mf { color: #666666 } /* Literal.Number.Float */
+.highlight .mh { color: #666666 } /* Literal.Number.Hex */
+.highlight .mi { color: #666666 } /* Literal.Number.Integer */
+.highlight .mo { color: #666666 } /* Literal.Number.Oct */
+.highlight .sb { color: #BA2121 } /* Literal.String.Backtick */
+.highlight .sc { color: #BA2121 } /* Literal.String.Char */
+.highlight .sd { color: #BA2121; font-style: italic } /* Literal.String.Doc */
+.highlight .s2 { color: #BA2121 } /* Literal.String.Double */
+.highlight .se { color: #BB6622; font-weight: bold } /* Literal.String.Escape */
+.highlight .sh { color: #BA2121 } /* Literal.String.Heredoc */
+.highlight .si { color: #BB6688; font-weight: bold } /* Literal.String.Interpol */
+.highlight .sx { color: #008000 } /* Literal.String.Other */
+.highlight .sr { color: #BB6688 } /* Literal.String.Regex */
+.highlight .s1 { color: #BA2121 } /* Literal.String.Single */
+.highlight .ss { color: #19177C } /* Literal.String.Symbol */
+.highlight .bp { color: #008000 } /* Name.Builtin.Pseudo */
+.highlight .vc { color: #19177C } /* Name.Variable.Class */
+.highlight .vg { color: #19177C } /* Name.Variable.Global */
+.highlight .vi { color: #19177C } /* Name.Variable.Instance */
+.highlight .il { color: #666666 } /* Literal.Number.Integer.Long */
+
+
+</style>
+<script type="text/javascript">
+/*<![CDATA[*/
+var asciidoc = {  // Namespace.
+
+/////////////////////////////////////////////////////////////////////
+// Table Of Contents generator
+/////////////////////////////////////////////////////////////////////
+
+/* Author: Mihai Bazon, September 2002
+ * http://students.infoiasi.ro/~mishoo
+ *
+ * Table Of Content generator
+ * Version: 0.4
+ *
+ * Feel free to use this script under the terms of the GNU General Public
+ * License, as long as you do not remove or alter this notice.
+ */
+
+ /* modified by Troy D. Hanson, September 2006. License: GPL */
+ /* modified by Stuart Rackham, 2006, 2009. License: GPL */
+
+// toclevels = 1..4.
+toc: function (toclevels) {
+
+  function getText(el) {
+    var text = "";
+    for (var i = el.firstChild; i != null; i = i.nextSibling) {
+      if (i.nodeType == 3 /* Node.TEXT_NODE */) // IE doesn't speak constants.
+        text += i.data;
+      else if (i.firstChild != null)
+        text += getText(i);
+    }
+    return text;
+  }
+
+  function TocEntry(el, text, toclevel) {
+    this.element = el;
+    this.text = text;
+    this.toclevel = toclevel;
+  }
+
+  function tocEntries(el, toclevels) {
+    var result = new Array;
+    var re = new RegExp('[hH]([1-'+(toclevels+1)+'])');
+    // Function that scans the DOM tree for header elements (the DOM2
+    // nodeIterator API would be a better technique but not supported by all
+    // browsers).
+    var iterate = function (el) {
+      for (var i = el.firstChild; i != null; i = i.nextSibling) {
+        if (i.nodeType == 1 /* Node.ELEMENT_NODE */) {
+          var mo = re.exec(i.tagName);
+          if (mo && (i.getAttribute("class") || i.getAttribute("className")) != "float") {
+            result[result.length] = new TocEntry(i, getText(i), mo[1]-1);
+          }
+          iterate(i);
+        }
+      }
+    }
+    iterate(el);
+    return result;
+  }
+
+  var toc = document.getElementById("toc");
+  if (!toc) {
+    return;
+  }
+
+  // Delete existing TOC entries in case we're reloading the TOC.
+  var tocEntriesToRemove = [];
+  var i;
+  for (i = 0; i < toc.childNodes.length; i++) {
+    var entry = toc.childNodes[i];
+    if (entry.nodeName.toLowerCase() == 'div'
+     && entry.getAttribute("class")
+     && entry.getAttribute("class").match(/^toclevel/))
+      tocEntriesToRemove.push(entry);
+  }
+  for (i = 0; i < tocEntriesToRemove.length; i++) {
+    toc.removeChild(tocEntriesToRemove[i]);
+  }
+
+  // Rebuild TOC entries.
+  var entries = tocEntries(document.getElementById("content"), toclevels);
+  for (var i = 0; i < entries.length; ++i) {
+    var entry = entries[i];
+    if (entry.element.id == "")
+      entry.element.id = "_toc_" + i;
+    var a = document.createElement("a");
+    a.href = "#" + entry.element.id;
+    a.appendChild(document.createTextNode(entry.text));
+    var div = document.createElement("div");
+    div.appendChild(a);
+    div.className = "toclevel" + entry.toclevel;
+    toc.appendChild(div);
+  }
+  if (entries.length == 0)
+    toc.parentNode.removeChild(toc);
+},
+
+
+/////////////////////////////////////////////////////////////////////
+// Footnotes generator
+/////////////////////////////////////////////////////////////////////
+
+/* Based on footnote generation code from:
+ * http://www.brandspankingnew.net/archive/2005/07/format_footnote.html
+ */
+
+footnotes: function () {
+  // Delete existing footnote entries in case we're reloading the footnodes.
+  var i;
+  var noteholder = document.getElementById("footnotes");
+  if (!noteholder) {
+    return;
+  }
+  var entriesToRemove = [];
+  for (i = 0; i < noteholder.childNodes.length; i++) {
+    var entry = noteholder.childNodes[i];
+    if (entry.nodeName.toLowerCase() == 'div' && entry.getAttribute("class") == "footnote")
+      entriesToRemove.push(entry);
+  }
+  for (i = 0; i < entriesToRemove.length; i++) {
+    noteholder.removeChild(entriesToRemove[i]);
+  }
+
+  // Rebuild footnote entries.
+  var cont = document.getElementById("content");
+  var spans = cont.getElementsByTagName("span");
+  var refs = {};
+  var n = 0;
+  for (i=0; i<spans.length; i++) {
+    if (spans[i].className == "footnote") {
+      n++;
+      var note = spans[i].getAttribute("data-note");
+      if (!note) {
+        // Use [\s\S] in place of . so multi-line matches work.
+        // Because JavaScript has no s (dotall) regex flag.
+        note = spans[i].innerHTML.match(/\s*\[([\s\S]*)]\s*/)[1];
+        spans[i].innerHTML =
+          "[<a id='_footnoteref_" + n + "' href='#_footnote_" + n +
+          "' title='View footnote' class='footnote'>" + n + "</a>]";
+        spans[i].setAttribute("data-note", note);
+      }
+      noteholder.innerHTML +=
+        "<div class='footnote' id='_footnote_" + n + "'>" +
+        "<a href='#_footnoteref_" + n + "' title='Return to text'>" +
+        n + "</a>. " + note + "</div>";
+      var id =spans[i].getAttribute("id");
+      if (id != null) refs["#"+id] = n;
+    }
+  }
+  if (n == 0)
+    noteholder.parentNode.removeChild(noteholder);
+  else {
+    // Process footnoterefs.
+    for (i=0; i<spans.length; i++) {
+      if (spans[i].className == "footnoteref") {
+        var href = spans[i].getElementsByTagName("a")[0].getAttribute("href");
+        href = href.match(/#.*/)[0];  // Because IE return full URL.
+        n = refs[href];
+        spans[i].innerHTML =
+          "[<a href='#_footnote_" + n +
+          "' title='View footnote' class='footnote'>" + n + "</a>]";
+      }
+    }
+  }
+},
+
+install: function(toclevels) {
+  var timerId;
+
+  function reinstall() {
+    asciidoc.footnotes();
+    if (toclevels) {
+      asciidoc.toc(toclevels);
+    }
+  }
+
+  function reinstallAndRemoveTimer() {
+    clearInterval(timerId);
+    reinstall();
+  }
+
+  timerId = setInterval(reinstall, 500);
+  if (document.addEventListener)
+    document.addEventListener("DOMContentLoaded", reinstallAndRemoveTimer, false);
+  else
+    window.onload = reinstallAndRemoveTimer;
+}
+
+}
+asciidoc.install(2);
+/*]]>*/
+</script>
+</head>
+<body class="article">
+<div id="header">
+<h1>Contributing to qutebrowser</h1>
+<span id="author">The Compiler</span><br />
+<span id="email"><code>&lt;<a href="mailto:mail@qutebrowser.org">mail@qutebrowser.org</a>&gt;</code></span><br />
 <div id="toc">
   <div id="toctitle">Table of Contents</div>
   <noscript><p><b>JavaScript must be enabled in your browser to display the table of contents.</b></p></noscript>
-</div>
-</div>
-<div id="content">
-<div id="preamble">
-<div class="sectionbody">
-<div class="admonitionblock">
-<table><tr>
-<td class="icon">
-<img alt="Important" src="data:image/png;base64,
-iVBORw0KGgoAAAANSUhEUgAAADAAAAAwCAYAAABXAvmHAAALa0lEQVRogdWZa2wc1RXHfzM7O/te
-P9e1vXHSmEdjx3YeDkkaF6REKRRCEDSEFNkRjdSWSsgC2iqoRWqLQKiqIBg1NOQDiMeHtkQIQkRR
-S9S4aWwgCQoUgl232KkT28J21l6vd3d2dx79sDuTXdtre03Uqlc62tl53Pv/n3PuOffcKxiGwf9z
-E//XAL5sk65WR0a6AaDrOjMtKwgCoigiCAKCIAhXa9wvTcAEHhoc5KMjR7jw3nucf+MN67k/GCS4
-YQOr77yTpl27kGUZm81mXC0ywlLnQDbwEwcO0P2b3yz4jV5RwZq2Nm5/5BH8fj+SJGGz2b4UiSUR
-MAzD0DSNEwcO8MdHHln8d0AcsAUCfOe551h7yy04HA7sdvuSrVEwAV3XjdDgIC/v2cOl06dznqWA
-JCAAMvn9MwlEgF1PP8037rsPt9uN3W5fkjUKIqDrujF+4QLP3XQTU0NDOc8UIAa4y8sJtrQQqK/H
-7XQSfv99Pn/nHQRRxNB16/0EEAUatm9n76uv4vP5cDgcBZNYNIF84I0MEK20lIZvf5sNe/dSWlqK
-1+vFxBEZHubT3/+evqNHmR4dJRWP55BevW0bra+8gt/vx+l0IknSokksikA+8ElgClixYwc3799P
-ZWUlTqczbz+x0VFOPvEEQ6dPE/niCwxdt0jUbd1K68svU1xcXBCJBQnMBz5eWkrL/v2s++Y3KSsr
-QxQXlxc7f/5zBjo7CQ8NoadSKKQn943t7dyyf79FYjHuNC8BwzAMVVV56Z57+OzNN3PAJ8vK+FZH
-B2s2b55X6/nahRMnOP7TnxLOKEXJyO2/+hVf37uXoqIinE6nmfzyksirMjNUvvGjH+WAVwG1vJxb
-Dhxg1bp1uFwuMwQWJCu3bWPN3r24SkoAcGbA/OXXv2bws8+IRqOkUqlZGX1RBAzDMHRd51+nTvHe
-wYNX7gPTQMO+faxav56SkpIlgTdlU3s7TXv2IGUs6AGioRDH2tuZmJggFouhqirGPCzyEUBVVX7X
-1pZzPwI0fP/7bNmzh7KysrzADh8+zP3338++ffs4ePBg3vdEUWTDD3/IsuZmRLsdW4bEpd5eOp99
-lnA4jKIoaJqWl8QsAqb2Txw4kDNp40BxXR0bWlspLy/PC+qZZ55hdHQUSZIYHByko6ODxx57bBZw
-cy3kq6xk6y9/ib+qCgQBmbQ7nT50iIs9PUSjUZLJJIZhzEliLgKMDQzwp5/9zLqnkQ51W3/xCwKB
-AE6nMy+B3t5exsfH6ezspLe3l3g8zuHDh2cBz5bKpibWtrXhLi0FwA3owNsPP8zExATxeBxVVecy
-QC4Bc+L+taNjluvU33031dddN6/2BUGgpKSE/v5+JicncweaA3i2tDz8MIHrr0eU0gsQBzDW10ff
-yZNEIhESicScrpRDQNd1xgYG+OC3v7XuJQBXIMDWn/yEioqKeUGMjY0hCAKKoszS1MjIyLzfAmx/
-4gmKli0DQcBJOmicfOopJicnicfjJoG5LWBq/+Szz+a8oABNe/bgdrvndR1BEKiqqiIejxOLxWYR
-CAaDC0alqjVrqGxowFNWhkDalUKff07f3/5mWSFTLFksLAK6rjN+4UKO9lXAUV7O2tbWeaNOthZl
-WZ4FHlh0aN3y4IPIHk+6L8AGvNfRQTgctuZCthVEU/u6rnPutddyBk0A9bt3W4us+QY2fbyurg6v
-15vTzw033LBoAsHmZoLNzdgcDgBcQKi/n391dTE9PU0ymcyxgkmAVCrF+4cO5WjfFgiwfoGwOTOy
-lJWVUVtba1mkUAKCILClvR1veTkA9owVPnzllZy8YFnA1H5/dzfTw8PWgziwcutWfD4fsiwvCNyU
-xsZG3G43lZWVVl933XVXQQSq161j+ebNlhXcwBdnzxIOh60lhmkFEUDTNP7++uvWgBrp6mrNHBk3
-H/BsAtFoFEdm8GAwyMaNGwsiIAgCjbt346uosKwgAp8cPWolNj1THInmsqHn6FGLQApY1thIxcqV
-+Hy+WX6+0ETesWMHLpcLWZZ54IEHCgYvCAKrbrsNyem0JrQEXMzkhKzlBaKu61z+97+ZHhnJmbwr
-tm2zJu5CWp8pra2tNDU1sXPnTtrb25dEQBAEvrplC57MXJCB8XPniEQixONxa6Uq6brOQHd3jvvo
-QP2ttxZUpMxsL7zwwpK+AyxLXrt9Oxe6uxFEEXvGZc4fO0bVD35AMplM1wuapjGYtbugAp5AgKLq
-aquu/W/JTEs37dqFqihWzSADk8PD1jzQNC3tQtmrThUINDbm+H4h0tfXx6OPPsodd9xBW1sbPT09
-BQPPluu2b7fWRxIQ6usjFotZBCRN06wZbbZAfT1FRUWWKQtpzz//PMPDw/T09DA1NcXo6CjHjx+f
-11Xma95AwHJjEdB0HUVRrhCYuRGrAiXBoFUqFtq6u7sZHx9nJBMUurq65uxnsX0Hm5v56A9/ANIJ
-LXrpEolEwgqlUqZQyPlo6OOPlzx5ly1bxnBWQmxpackBW6hSBEC02axrpqasNZGmaek8kN0kYPDj
-j1FVdUlz4Mknn6Surs4Cb5aUhYZiUy59+GGOgm3V1WiadiUPCILAV9autV5wAaM9PXQeOWJprBBp
-aGjgxIkTpFIpOjs7aWxsXBJwUwZOnUKZmgLS2zl4vUjSlV1XURRFqtavv3IDKAVe/O53efPxx69a
-SCxUBs+c4dV77+Vyfz+xy5eBdG3iX7ECm81m9S2JokiwuZmiujrCPT1AuqgOAqcef5zzL77Imt27
-uemhhyipqVnYZ5cw8bPbR0eOcOall7g8MEB4aIhEJAJk9qOAwKZNyLJsHpQgRKNRIxQK0XPmDH/+
-3vdQQ6G8na/YtIk199zDypYWVmzceFWAT1y8yMWzZzn/9tv0vfsudqeTlKIQHRvL2QSOAqU7d/K1
-W2/l2muvpba2Nl3iJhIJIxKJMDw8TO/Zs3zw4x+jTUzkHVCw2fCUleHw+QiuXYu/upqqhgb8VVUY
-hkFNczPFweCs7z556y3r+vyxYwiiyD+PHwdBwNB1krEYhqYRC4UwdB2D9LJmmnRtXHz77VTfeCPL
-ly+ntraWmpqa9MaaqqqGoiiEQiGGhoYYHBzk00OHiHR2LkqDNlnG7nJhd7nQswqN+ZogiuipFMlY
-DDWRgBl5KEF6woqAUFFByc03U756NZWVlSxfvpyamhoCgQAejwdB13VDVVVisRihUIiRkRGGh4cZ
-+sc/GO3qIt7VhZGJAle7mVpWuVKDCBng8jXX4N68Gc8111BUVER5eTnV1dVUV1cTCASuFFqGYaDr
-upFKpYjH40xMTDA+Ps7Y2Bjj4+OEw2EmenqYPneO1OAgZCWpxTY9S9QMcLhyHGUDRI8HqbISZ309
-zoYGnE4nHo8Hv99PaWkpgUCAiooK6/DE4XCkI1HW2a6hqiqKojA9Pc3k5KQl4XCY6elpotFoetuk
-v59UKIR66RLToRBJTcMYHUWIRvMSMPO6rbY2/SsIOFatQpYk5NWrkSQJWZZxOBy43W68Xi9+v5+i
-oiJKSkooLi7G5/PhdruRZdnads85HzD3hpLJJIqiEIvFiEajRCIRIpEI0WiUWCxGPB631iOKopBK
-pazUbi4Oc7Y+snKCzWbDZrMhSRKSJGG3262w6HK5cLlceDwevF4vPp8Pr9eL2+3G5XLhcDjMkxuE
-TNibdcBhnv9qmkYqlSKZTJJIJFAUhXg8jqIoKIpCIpGwSCSTSVRVtWSuk3qTiAnebrfngHc4HDid
-TpxOJy6Xy7qWZdk6wZzrxCbvCY1JRNd1NE3LAWgSM69ngp+PgCiK1gF3NhFTzHvmO+Y3wCzw8xLI
-JpL5tYCZpEyw2f/nWt1ag2UtM0x3Mq1iAp1j+bH0M7KFCGWDnfmbd8AMnuxfUzL/C0rp/wFnFd4n
-EQn3XQAAAABJRU5ErkJggg==" />
-</td>
-<td class="content">Bandwidth for pull request review is currently quite limited. If you
-want to contribute where it&#8217;s most needed, please consider reviewing or testing
-open pull requests.</td>
-</tr></table>
-</div>
-<div class="paragraph"><p>I <code>&amp;lt;3</code> <span class="footnote"><br />[Of course, that says <code>&lt;3</code> in HTML.]<br /></span> contributors!</p></div>
-<div class="paragraph"><p>This document contains guidelines for contributing to qutebrowser, as well as
-useful hints when doing so.</p></div>
-<div class="paragraph"><p>If anything mentioned here would prevent you from contributing, please let me
-know, and contribute anyways! The guidelines are meant to make life easier for
-me, but if you don&#8217;t follow everything in here, I won&#8217;t be mad at you. In
-fact, I will probably change it for you.</p></div>
-<div class="paragraph"><p>If you have any problems, I&#8217;m more than happy to help! You can get help in
-several ways:</p></div>
-<div class="ulist"><ul>
-<li>
-<p>
-Send a mail to the mailing list at <a href="mailto:qutebrowser@lists.qutebrowser.org">qutebrowser@lists.qutebrowser.org</a>
-(optionally
-<a href="https://lists.schokokeks.org/mailman/listinfo.cgi/qutebrowser">subscribe</a>
-first).
-</p>
-</li>
-<li>
-<p>
-Join the IRC channel <a href="irc://irc.freenode.org/#qutebrowser"><code>#qutebrowser</code></a> on
-<a href="http://freenode.net/">Freenode</a>
-(<a href="https://webchat.freenode.net/?channels=#qutebrowser">webchat</a>).
-</p>
-</li>
-</ul></div>
-</div>
-</div>
-<div class="sect1">
-<h2 id="_finding_something_to_work_on">Finding something to work on</h2>
-<div class="sectionbody">
-<div class="paragraph"><p>Chances are you already know something to improve or add when you&#8217;re reading
-this. It might be a good idea to ask on the mailing list or IRC channel to make
-sure nobody else started working on the same thing already.</p></div>
-<div class="paragraph"><p>If you want to find something useful to do, check the
-<a href="https://github.com/qutebrowser/qutebrowser/issues">issue tracker</a>. Some
-pointers:</p></div>
-<div class="ulist"><ul>
-<li>
-<p>
-<a href="https://github.com/qutebrowser/qutebrowser/labels/easy">Issues which should
-be easy to solve</a>
-</p>
-</li>
-<li>
-<p>
-<a href="https://github.com/qutebrowser/qutebrowser/labels/component%3A%20docs">Documentation issues which require little/no coding</a>
-</p>
-</li>
-</ul></div>
-<div class="paragraph"><p>If you prefer C++ or Javascript to Python, see the relevant issues which involve
-work in those languages:</p></div>
-<div class="ulist"><ul>
-<li>
-<p>
-<a href="https://github.com/qutebrowser/qutebrowser/issues?q=is%3Aopen+is%3Aissue+label%3A%22language%3A+c%2B%2B%22">C++</a> (mostly work on Qt, the library behind qutebrowser)
-</p>
-</li>
-<li>
-<p>
-<a href="https://github.com/qutebrowser/qutebrowser/issues?q=is%3Aopen+is%3Aissue+label%3A%22language%3A+javascript%22">JavaScript</a>
-</p>
-</li>
-</ul></div>
-<div class="paragraph"><p>There are also some things to do if you don&#8217;t want to write code:</p></div>
-<div class="ulist"><ul>
-<li>
-<p>
-Help the community, e.g., on the mailinglist and the IRC channel.
-</p>
-</li>
-<li>
-<p>
-Improve the documentation.
-</p>
-</li>
-<li>
-<p>
-Help on the website and graphics (logo, etc.).
-</p>
-</li>
-</ul></div>
-</div>
-</div>
-<div class="sect1">
-<h2 id="_using_git">Using git</h2>
-<div class="sectionbody">
-<div class="paragraph"><p>qutebrowser uses <a href="http://git-scm.com/">git</a> for its development. You can clone
-the repo like this:</p></div>
-<div class="listingblock">
-<div class="content">
-<pre><code>git clone https://github.com/qutebrowser/qutebrowser.git</code></pre>
-</div></div>
-<div class="paragraph"><p>If you don&#8217;t know git, a <a href="http://git-scm.com/">git cheatsheet</a> might come in
-handy. Of course, if using git is the issue which prevents you from
-contributing, feel free to send normal patches instead, e.g., generated via
-<code>diff -Nur</code>.</p></div>
-<div class="sect2">
-<h3 id="_getting_patches">Getting patches</h3>
-<div class="paragraph"><p>The preferred way of submitting changes is to
-<a href="https://help.github.com/articles/fork-a-repo/">fork the repository</a> and to
-<a href="https://help.github.com/articles/creating-a-pull-request/">submit a pull
-request</a>.</p></div>
-<div class="paragraph"><p>If you prefer to send a patch to the mailinglist, you can generate a patch
-based on your changes like this:</p></div>
-<div class="listingblock">
-<div class="content">
-<pre><code>git format-patch origin/master <img alt="1" src="data:image/png;base64,
-iVBORw0KGgoAAAANSUhEUgAAAAwAAAAMCAAAAABzHgM7AAAAAmJLR0QAAKqNIzIAAABjSURBVHja
-VY6xDcAwCAS/pPQaLim9QmajdOk2I2SNrMEIlARIoigU8Cek/4e7zdHaWOYOVwaoA6wOCw05Y7FB
-gE0tIWQ+sBcwKM8qoD/wB5wGL8hjfdzWrh01GRp1hInGjDoXwHgsFuzBVLQAAABDdEVYdFNvZnR3
-YXJlAEAoIylJbWFnZU1hZ2ljayA0LjIuOCA5OS8wOC8wMSBjcmlzdHlAbXlzdGljLmVzLmR1cG9u
-dC5jb22RuiG4AAAAKnRFWHRTaWduYXR1cmUANThhMDcyZTA3MGRhMjJmNjEzNWNiZDNlNDE0NTQ2
-ZjloaiHtAAAADnRFWHRQYWdlADEyeDEyKzArMIRtu30AAAAASUVORK5CYII=" /></code></pre>
-</div></div>
-<div class="colist arabic"><table>
-<tr><td><img alt="1" src="data:image/png;base64, iVBORw0KGgoAAAANSUhEUgAAAAwAAAAMCAAAAABzHgM7AAAAAmJLR0QAAKqNIzIAAABjSURBVHja
-VY6xDcAwCAS/pPQaLim9QmajdOk2I2SNrMEIlARIoigU8Cek/4e7zdHaWOYOVwaoA6wOCw05Y7FB
-gE0tIWQ+sBcwKM8qoD/wB5wGL8hjfdzWrh01GRp1hInGjDoXwHgsFuzBVLQAAABDdEVYdFNvZnR3
-YXJlAEAoIylJbWFnZU1hZ2ljayA0LjIuOCA5OS8wOC8wMSBjcmlzdHlAbXlzdGljLmVzLmR1cG9u
-dC5jb22RuiG4AAAAKnRFWHRTaWduYXR1cmUANThhMDcyZTA3MGRhMjJmNjEzNWNiZDNlNDE0NTQ2
-ZjloaiHtAAAADnRFWHRQYWdlADEyeDEyKzArMIRtu30AAAAASUVORK5CYII=" /></td><td>
-Replace <code>master</code> by the branch your work was based on, e.g.,
-<code>origin/develop</code>.
-</td></tr>
-</table></div>
-</div>
-</div>
-</div>
-<div class="sect1">
-<h2 id="_running_qutebrowser">Running qutebrowser</h2>
-<div class="sectionbody">
-<div class="paragraph"><p>After <a href="install.html#tox">installing qutebrowser via tox</a>, you can run
-<code>.venv/bin/qutebrowser --debug --temp-basedir</code> to test your changes with debug
-logging enabled and without affecting existing running instances.</p></div>
-<div class="paragraph"><p>Alternatively, you can install qutebrowser&#8217;s dependencies system-wide and run
-<code>python3 -m qutebrowser --debug --temp-basedir</code>.</p></div>
-</div>
-</div>
-<div class="sect1">
-<h2 id="_useful_utilities">Useful utilities</h2>
-<div class="sectionbody">
-<div class="sect2">
-<h3 id="_checkers">Checkers</h3>
-<div class="paragraph"><p>qutebrowser uses <a href="http://tox.readthedocs.org/en/latest/">tox</a> to run its
-unittests and several linters/checkers.</p></div>
-<div class="paragraph"><p>Currently, the following tox environments are available:</p></div>
-<div class="ulist"><ul>
-<li>
-<p>
-Tests using <a href="https://www.pytest.org">pytest</a>:
-</p>
-<div class="ulist"><ul>
-<li>
-<p>
-<code>py35</code>, <code>py36</code>: Run pytest for python 3.5/3.6 with the system-wide PyQt.
-</p>
-</li>
-<li>
-<p>
-<code>py36-pyqt57</code>, &#8230;, <code>py36-pyqt59</code>: Run pytest with the given PyQt version (<code>py35-*</code> also works).
-</p>
-</li>
-<li>
-<p>
-<code>py36-pyqt59-cov</code>: Run with coverage support (other Python/PyQt versions work too).
-</p>
-</li>
-</ul></div>
-</li>
-<li>
-<p>
-<code>flake8</code>: Run various linting checks via <a href="https://pypi.python.org/pypi/flake8">flake8</a>.
-</p>
-</li>
-<li>
-<p>
-<code>vulture</code>: Run <a href="https://pypi.python.org/pypi/vulture">vulture</a> to find
-  unused code portions.
-</p>
-</li>
-<li>
-<p>
-<code>pylint</code>: Run <a href="http://pylint.org/">pylint</a> static code analysis.
-</p>
-</li>
-<li>
-<p>
-<code>pyroma</code>: Check packaging practices with
-  <a href="https://pypi.python.org/pypi/pyroma/">pyroma</a>.
-</p>
-</li>
-<li>
-<p>
-<code>eslint</code>: Run <a href="http://eslint.org/">ESLint</a> javascript checker.
-</p>
-</li>
-<li>
-<p>
-<code>check-manifest</code>: Check MANIFEST.in completeness with
-  <a href="https://github.com/mgedmin/check-manifest">check-manifest</a>.
-</p>
-</li>
-<li>
-<p>
-<code>mkvenv</code>: Bootstrap a virtualenv for testing.
-</p>
-</li>
-<li>
-<p>
-<code>misc</code>: Run <code>scripts/misc_checks.py</code> to check for:
-</p>
-<div class="ulist"><ul>
-<li>
-<p>
-untracked git files
-</p>
-</li>
-<li>
-<p>
-VCS conflict markers
-</p>
-</li>
-<li>
-<p>
-common spelling mistakes
-</p>
-</li>
-</ul></div>
-</li>
-</ul></div>
-<div class="paragraph"><p>The default test suite is run with <code>tox</code>; the list of default
-environments is obtained with <code>tox -l</code>.</p></div>
-<div class="paragraph"><p>Please make sure the checks run without any warnings on your new contributions.</p></div>
-<div class="paragraph"><p>There&#8217;s always the possibility of false positives; the following
-techniques are useful to handle these:</p></div>
-<div class="ulist"><ul>
-<li>
-<p>
-Use <code>_foo</code> for unused parameters, with <code>foo</code> being a descriptive name. Using
-<code>_</code> is discouraged.
-</p>
-</li>
-<li>
-<p>
-If you think you have a good reason to suppress a message, then add the
-following comment:
-</p>
-<div class="listingblock">
-<div class="content">
-<pre><code># pylint: disable=message-name</code></pre>
-</div></div>
-<div class="paragraph"><p>Note you can add this per line, per function/class, or per file. Please use the
-smallest scope which makes sense. Most of the time, this will be line scope.</p></div>
-</li>
-<li>
-<p>
-If you really think a check shouldn&#8217;t be done globally as it yields a lot of
-false-positives, let me know! I&#8217;m still tweaking the parameters.
-</p>
-</li>
-</ul></div>
-</div>
-<div class="sect2">
-<h3 id="_running_specific_tests">Running Specific Tests</h3>
-<div class="paragraph"><p>While you are developing you often don&#8217;t want to run the full test
-suite each time.</p></div>
-<div class="paragraph"><p>Specific test environments can be run with <code>tox -e &lt;envlist&gt;</code>.</p></div>
-<div class="paragraph"><p>Additional parameters can be passed to the test scripts by separating
-them from <code>tox</code> arguments with <code>--</code>.</p></div>
-<div class="paragraph"><p>Examples:</p></div>
-<div class="listingblock">
-<div class="content">
-<pre><code># run only pytest tests which failed in last run:
-tox -e py35 -- --lf
-
-# run only the end2end feature tests:
-tox -e py35 -- tests/end2end/features
-
-# run everything with undo in the generated name, based on the scenario text
-tox -e py35 -- tests/end2end/features/test_tabs_bdd.py -k undo
-
-# run coverage test for specific file (updates htmlcov/index.html)
-tox -e py35-cov -- tests/unit/browser/test_webelem.py</code></pre>
-</div></div>
-</div>
-<div class="sect2">
-<h3 id="_profiling">Profiling</h3>
-<div class="paragraph"><p>In the <em>scripts/</em> subfolder there&#8217;s a <code>run_profile.py</code> which profiles the code
-and shows a graphical representation of what takes how much time.</p></div>
-<div class="paragraph"><p>It uses the built-in Python
-<a href="https://docs.python.org/3.6/library/profile.html">cProfile</a> module and can show
-the output in four different ways:</p></div>
-<div class="ulist"><ul>
-<li>
-<p>
-Raw profile file (<code>--profile-tool=none</code>)
-</p>
-</li>
-<li>
-<p>
-<a href="https://pypi.python.org/pypi/pyprof2calltree/">pyprof2calltree</a> and <a href="http://kcachegrind.sourceforge.net/html/Home.html">KCacheGrind</a> (<code>--profile-tool=kcachegrind</code>)
-</p>
-</li>
-<li>
-<p>
-<a href="https://jiffyclub.github.io/snakeviz/">SnakeViz</a> (<code>--profile-tool=snakeviz</code>)
-</p>
-</li>
-<li>
-<p>
-<a href="https://github.com/jrfonseca/gprof2dot">gprof2dot</a> (needs <code>dot</code> from <a href="http://graphviz.org/">Graphviz</a> and <a href="http://feh.finalrewind.org/">feh</a>)
-</p>
-</li>
-</ul></div>
-</div>
-<div class="sect2">
-<h3 id="_debugging">Debugging</h3>
-<div class="paragraph"><p>There are some useful functions for debugging in the <code>qutebrowser.utils.debug</code>
-module.</p></div>
-<div class="paragraph"><p>When starting qutebrowser with the <code>--debug</code> flag, you also get useful debug
-logs. You can add <code>--logfilter <em>[!]category[,category,&#8230;]</em></code> to restrict
-logging to the given categories.</p></div>
-<div class="paragraph"><p>With <code>--debug</code> there are also some additional <code>debug-<em>*</em></code> commands available,
-for example <code>:debug-all-objects</code> and <code>:debug-all-widgets</code> which print a list of
-all Qt objects/widgets to the debug log&#8201;&#8212;&#8201;this is very useful for finding
-memory leaks.</p></div>
-</div>
-<div class="sect2">
-<h3 id="_useful_websites">Useful websites</h3>
-<div class="paragraph"><p>Some resources which might be handy:</p></div>
-<div class="ulist"><ul>
-<li>
-<p>
-<a href="http://doc.qt.io/qt-5/classes.html">The Qt5 reference</a>
-</p>
-</li>
-<li>
-<p>
-<a href="https://docs.python.org/3/library/index.html">The Python reference</a>
-</p>
-</li>
-<li>
-<p>
-<a href="http://httpbin.org/">httpbin, a test service for HTTP requests/responses</a>
-</p>
-</li>
-<li>
-<p>
-<a href="https://requestbin.com/">RequestBin, a service to inspect HTTP requests</a>
-</p>
-</li>
-</ul></div>
-<div class="paragraph"><p>Documentation of used Python libraries:</p></div>
-<div class="ulist"><ul>
-<li>
-<p>
-<a href="http://jinja.pocoo.org/docs/dev/">jinja2</a>
-</p>
-</li>
-<li>
-<p>
-<a href="http://pygments.org/docs/">pygments</a>
-</p>
-</li>
-<li>
-<p>
-<a href="http://fdik.org/pyPEG/index.html">pyPEG2</a>
-</p>
-</li>
-<li>
-<p>
-<a href="http://pythonhosted.org/setuptools/">setuptools</a>
-</p>
-</li>
-<li>
-<p>
-<a href="http://www.pyinstaller.org/">PyInstaller</a>
-</p>
-</li>
-<li>
-<p>
-<a href="https://pypi.python.org/pypi/colorama">colorama</a>
-</p>
-</li>
-</ul></div>
-<div class="paragraph"><p>Related RFCs and standards:</p></div>
-<div class="sect3">
-<h4 id="_http">HTTP</h4>
-<div class="ulist"><ul>
-<li>
-<p>
-<a href="https://tools.ietf.org/html/rfc2616">RFC 2616 - Hypertext Transfer Protocol&#8201;&#8212;&#8201;HTTP/1.1</a>
-(<a href="http://www.rfc-editor.org/errata_search.php?rfc=2616">Errata</a>)
-</p>
-</li>
-<li>
-<p>
-<a href="https://tools.ietf.org/html/rfc7230">RFC 7230 - Hypertext Transfer Protocol
-(HTTP/1.1): Message Syntax and Routing</a>
-(<a href="http://www.rfc-editor.org/errata_search.php?rfc=7230">Errata</a>)
-</p>
-</li>
-<li>
-<p>
-<a href="https://tools.ietf.org/html/rfc7231">RFC 7231 - Hypertext Transfer Protocol
-(HTTP/1.1): Semantics and Content</a>
-(<a href="http://www.rfc-editor.org/errata_search.php?rfc=7231">Errata</a>)
-</p>
-</li>
-<li>
-<p>
-<a href="https://tools.ietf.org/html/rfc7232">RFC 7232 - Hypertext Transfer Protocol
-(HTTP/1.1): Conditional Requests</a>
-(<a href="http://www.rfc-editor.org/errata_search.php?rfc=7232">Errata</a>)
-</p>
-</li>
-<li>
-<p>
-<a href="https://tools.ietf.org/html/rfc7233">RFC 7233 - Hypertext Transfer Protocol
-(HTTP/1.1): Range Requests</a>
-(<a href="http://www.rfc-editor.org/errata_search.php?rfc=7233">Errata</a>)
-</p>
-</li>
-<li>
-<p>
-<a href="https://tools.ietf.org/html/rfc7234">RFC 7234 - Hypertext Transfer Protocol
-(HTTP/1.1): Caching</a>
-(<a href="http://www.rfc-editor.org/errata_search.php?rfc=7234">Errata</a>)
-</p>
-</li>
-<li>
-<p>
-<a href="https://tools.ietf.org/html/rfc7235">RFC 7235 - Hypertext Transfer Protocol
-(HTTP/1.1): Authentication</a>
-(<a href="http://www.rfc-editor.org/errata_search.php?rfc=7235">Errata</a>)
-</p>
-</li>
-<li>
-<p>
-<a href="https://tools.ietf.org/html/rfc5987">RFC 5987 - Character Set and Language
-Encoding for Hypertext Transfer Protocol (HTTP) Header Field Parameters</a>
-(<a href="http://www.rfc-editor.org/errata_search.php?rfc=5987">Errata</a>)
-</p>
-</li>
-<li>
-<p>
-<a href="https://tools.ietf.org/html/rfc6266">RFC 6266 - Use of the
-Content-Disposition Header Field in the Hypertext Transfer Protocol (HTTP)</a>
-(<a href="http://www.rfc-editor.org/errata_search.php?rfc=6266">Errata</a>)
-</p>
-</li>
-<li>
-<p>
-<a href="http://tools.ietf.org/html/rfc6265">RFC 6265 - HTTP State Management Mechanism
-(Cookies)</a> (<a href="http://www.rfc-editor.org/errata_search.php?rfc=6265">Errata</a>)
-</p>
-</li>
-<li>
-<p>
-<a href="http://www.cookiecentral.com/faq/#3.5">Netscape Cookie Format</a>
-</p>
-</li>
-</ul></div>
-</div>
-<div class="sect3">
-<h4 id="_other">Other</h4>
-<div class="ulist"><ul>
-<li>
-<p>
-<a href="https://tools.ietf.org/html/rfc5646">RFC 5646 - Tags for Identifying
-Languages</a> (<a href="http://www.rfc-editor.org/errata_search.php?rfc=5646">Errata</a>)
-</p>
-</li>
-<li>
-<p>
-<a href="http://www.w3.org/TR/CSS2/">Cascading Style Sheets Level 2 Revision 1 (CSS
-2.1) Specification</a>
-</p>
-</li>
-<li>
-<p>
-<a href="http://doc.qt.io/qt-5/stylesheet-reference.html">Qt Style Sheets Reference</a>
-</p>
-</li>
-<li>
-<p>
-<a href="http://mimesniff.spec.whatwg.org/">MIME Sniffing Standard</a>
-</p>
-</li>
-<li>
-<p>
-<a href="http://spec.whatwg.org/">WHATWG specifications</a>
-</p>
-</li>
-<li>
-<p>
-<a href="http://www.w3.org/html/wg/drafts/html/master/Overview.html">HTML 5.1 Nightly</a>
-</p>
-</li>
-<li>
-<p>
-<a href="http://www.w3.org/TR/webstorage/">Web Storage</a>
-</p>
-</li>
-<li>
-<p>
-<a href="http://www.brynosaurus.com/cachedir/spec.html">Cache directory tagging
-standard</a>
-</p>
-</li>
-<li>
-<p>
-<a href="http://standards.freedesktop.org/basedir-spec/basedir-spec-latest.html">XDG
-basedir specification</a>
-</p>
-</li>
-</ul></div>
-</div>
-</div>
-</div>
-</div>
-<div class="sect1">
-<h2 id="_hints">Hints</h2>
-<div class="sectionbody">
-<div class="sect2">
-<h3 id="_python_and_qt_objects">Python and Qt objects</h3>
-<div class="paragraph"><p>For many tasks, there are solutions available in both Qt and the Python
-standard library.</p></div>
-<div class="paragraph"><p>In qutebrowser, the policy is usually to use the Python libraries, as they
-provide exceptions and other benefits.</p></div>
-<div class="paragraph"><p>There are some exceptions to that:</p></div>
-<div class="ulist"><ul>
-<li>
-<p>
-<code>QThread</code> is used instead of Python threads because it provides signals and
-slots.
-</p>
-</li>
-<li>
-<p>
-<code>QProcess</code> is used instead of Python&#8217;s <code>subprocess</code>.
-</p>
-</li>
-<li>
-<p>
-<code>QUrl</code> is used instead of storing URLs as string, see the
-<a href="#handling-urls">handling URLs</a> section for details.
-</p>
-</li>
-</ul></div>
-<div class="paragraph"><p>When using Qt objects, two issues must be taken care of:</p></div>
-<div class="ulist"><ul>
-<li>
-<p>
-Methods of Qt objects report their status with their return values,
-instead of using exceptions.
-</p>
-<div class="paragraph"><p>If a function gets or returns a Qt object which has an <code>.isValid()</code>
-method such as <code>QUrl</code> or <code>QModelIndex</code>, there&#8217;s a helper function
-<code>ensure_valid</code> in <code>qutebrowser.utils.qtutils</code> which should get called
-on all such objects. It will raise
-<code>qutebrowser.utils.qtutils.QtValueError</code> if the value is not valid.</p></div>
-<div class="paragraph"><p>If a function returns something else on error, the return value should
-carefully be checked.</p></div>
-</li>
-<li>
-<p>
-Methods of Qt objects have certain maximum values based on their
-underlying C++ types.
-</p>
-<div class="paragraph"><p>To avoid passing too large of a numeric parameter to a Qt function, all
-numbers should be range-checked using <code>qutebrowser.qtutils.check_overflow</code>,
-or by other means (e.g. by setting a maximum value for a config object).</p></div>
-</li>
-</ul></div>
-</div>
-<div class="sect2">
-<h3 id="object-registry">The object registry</h3>
-<div class="paragraph"><p>The object registry in <code>qutebrowser.utils.objreg</code> is a collection of
-dictionaries which map object names to the actual long-living objects.</p></div>
-<div class="paragraph"><p>There are currently these object registries, also called <em>scopes</em>:</p></div>
-<div class="ulist"><ul>
-<li>
-<p>
-The <code>global</code> scope, with objects which are used globally (<code>config</code>,
-<code>cookie-jar</code>, etc.).
-</p>
-</li>
-<li>
-<p>
-The <code>tab</code> scope with objects which are per-tab (<code>hintmanager</code>, <code>webview</code>,
-etc.). Passing this scope to <code>objreg.get()</code> selects the object in the currently
-focused tab by default. A tab can be explicitly selected by passing
-<code>tab=<em>tab-id</em>, window=<em>win-id</em></code> to it.
-</p>
-</li>
-</ul></div>
-<div class="paragraph"><p>A new object can be registered by using
-<code>objreg.register(<em>name</em>, <em>object</em>[, scope=<em>scope</em>, window=<em>win-id</em>,
-tab=<em>tab-id</em>])</code>. An object should not be registered twice. To update it,
-<code>update=True</code> has to be given.</p></div>
-<div class="paragraph"><p>An object can be retrieved by using <code>objreg.get(<em>name</em>[, scope=<em>scope</em>,
-window=<em>win-id</em>, tab=<em>tab-id</em>])</code>. The default scope is <code>global</code>.</p></div>
-<div class="paragraph"><p>All objects can be printed by starting with the <code>--debug</code> flag and using the
-<code>:debug-all-objects</code> command.</p></div>
-<div class="paragraph"><p>The registry is mainly used for <a href="#commands">command handlers</a>, but it can
-also be useful in places where using Qt&#8217;s
-<a href="http://doc.qt.io/qt-5/signalsandslots.html">signals and slots</a> mechanism would
-be difficult.</p></div>
-</div>
-<div class="sect2">
-<h3 id="_logging">Logging</h3>
-<div class="paragraph"><p>Logging is used at various places throughout the qutebrowser code. If you add a
-new feature, you should also add some strategic debug logging.</p></div>
-<div class="paragraph"><p>Unlike other Python projects, qutebrowser doesn&#8217;t use a logger per file,
-instead it uses custom-named loggers.</p></div>
-<div class="paragraph"><p>The existing loggers are defined in <code>qutebrowser.utils.log</code>. If your feature
-doesn&#8217;t fit in any of the logging categories, simply add a new line like this:</p></div>
-<div class="listingblock">
-<div class="content"><div class="highlight"><pre><span></span><span class="n">foo</span> <span class="o">=</span> <span class="n">getLogger</span><span class="p">(</span><span class="s1">&#39;foo&#39;</span><span class="p">)</span>
-</pre></div></div></div>
-<div class="paragraph"><p>Then in your source files, do this:</p></div>
-<div class="listingblock">
-<div class="content"><div class="highlight"><pre><span></span><span class="kn">from</span> <span class="nn">qutebrowser.utils</span> <span class="kn">import</span> <span class="n">log</span>
-<span class="o">...</span>
-<span class="n">log</span><span class="o">.</span><span class="n">foo</span><span class="o">.</span><span class="n">debug</span><span class="p">(</span><span class="s2">&quot;Hello World&quot;</span><span class="p">)</span>
-</pre></div></div></div>
-<div class="paragraph"><p>The following logging levels are available for every logger:</p></div>
-<div class="tableblock">
-<table rules="all"
-width="75%"
-frame="border"
-cellspacing="0" cellpadding="4">
-<col width="25%" />
-<col width="75%" />
-<tbody>
-<tr>
-<td align="left" valign="top"><p class="table">critical</p></td>
-<td align="left" valign="top"><p class="table">Critical issue, qutebrowser can&#8217;t continue to run.</p></td>
-</tr>
-<tr>
-<td align="left" valign="top"><p class="table">error</p></td>
-<td align="left" valign="top"><p class="table">There was an issue and some kind of operation was abandoned.</p></td>
-</tr>
-<tr>
-<td align="left" valign="top"><p class="table">warning</p></td>
-<td align="left" valign="top"><p class="table">There was an issue but the operation can continue running.</p></td>
-</tr>
-<tr>
-<td align="left" valign="top"><p class="table">info</p></td>
-<td align="left" valign="top"><p class="table">General informational messages.</p></td>
-</tr>
-<tr>
-<td align="left" valign="top"><p class="table">debug</p></td>
-<td align="left" valign="top"><p class="table">Verbose debugging information.</p></td>
-</tr>
-</tbody>
-</table>
-</div>
-</div>
-<div class="sect2">
-<h3 id="commands">Commands</h3>
-<div class="paragraph"><p>qutebrowser has the concept of functions which are exposed to the user as
-commands.</p></div>
-<div class="paragraph"><p>Creating a new command is straightforward:</p></div>
-<div class="listingblock">
-<div class="content"><div class="highlight"><pre><span></span><span class="kn">from</span> <span class="nn">qutebrowser.api</span> <span class="kn">import</span> <span class="n">cmdutils</span>
-
-<span class="o">...</span>
-
-<span class="nd">@cmdutils.register</span><span class="p">(</span><span class="o">...</span><span class="p">)</span>
-<span class="k">def</span> <span class="nf">foo</span><span class="p">():</span>
-    <span class="o">...</span>
-</pre></div></div></div>
-<div class="paragraph"><p>The commands arguments are automatically deduced by inspecting your function.</p></div>
-<div class="paragraph"><p>If the function is a method of a class, the <code>@cmdutils.register</code> decorator
-needs to have an <code>instance=...</code> parameter which points to the (single/main)
-instance of the class.</p></div>
-<div class="paragraph"><p>The <code>instance</code> parameter is the name of an object in the object registry, which
-then gets passed as the <code>self</code> parameter to the handler. The <code>scope</code> argument
-selects which object registry (global, per-tab, etc.) to use.  See the
-<a href="#object-registry">object registry</a> section for details.</p></div>
-<div class="paragraph"><p>There are also other arguments to customize the way the command is
-registered; see the class documentation for <code>register</code> in
-<code>qutebrowser.api.cmdutils</code> for details.</p></div>
-<div class="paragraph"><p>The types of the function arguments are inferred based on their default values,
-e.g., an argument <code>foo=True</code> will be converted to a flag <code>-f</code>/<code>--foo</code> in
-qutebrowser&#8217;s commandline.</p></div>
-<div class="paragraph"><p>The type can be overridden using Python&#8217;s
-<a href="http://legacy.python.org/dev/peps/pep-3107/">function annotations</a>:</p></div>
-<div class="listingblock">
-<div class="content"><div class="highlight"><pre><span></span><span class="nd">@cmdutils.register</span><span class="p">(</span><span class="o">...</span><span class="p">)</span>
-<span class="k">def</span> <span class="nf">foo</span><span class="p">(</span><span class="n">bar</span><span class="p">:</span> <span class="nb">int</span><span class="p">,</span> <span class="n">baz</span><span class="o">=</span><span class="bp">True</span><span class="p">):</span>
-    <span class="o">...</span>
-</pre></div></div></div>
-<div class="paragraph"><p>Possible values:</p></div>
-<div class="ulist"><ul>
-<li>
-<p>
-A callable (<code>int</code>, <code>float</code>, etc.): Gets called to validate/convert the value.
-</p>
-</li>
-<li>
-<p>
-A python enum type: All members of the enum are possible values.
-</p>
-</li>
-<li>
-<p>
-A <code>typing.Union</code> of multiple types above: Any of these types are valid
-  values, e.g., <code>typing.Union[str, int]</code>.
-</p>
-</li>
-</ul></div>
-<div class="paragraph"><p>You can customize how an argument is handled using the <code>@cmdutils.argument</code>
-decorator <strong>after</strong> <code>@cmdutils.register</code>. This can, for example, be used to
-customize the flag an argument should get:</p></div>
-<div class="listingblock">
-<div class="content"><div class="highlight"><pre><span></span><span class="nd">@cmdutils.register</span><span class="p">(</span><span class="o">...</span><span class="p">)</span>
-<span class="nd">@cmdutils.argument</span><span class="p">(</span><span class="s1">&#39;bar&#39;</span><span class="p">,</span> <span class="n">flag</span><span class="o">=</span><span class="s1">&#39;c&#39;</span><span class="p">)</span>
-<span class="k">def</span> <span class="nf">foo</span><span class="p">(</span><span class="n">bar</span><span class="p">):</span>
-    <span class="o">...</span>
-</pre></div></div></div>
-<div class="paragraph"><p>For a <code>str</code> argument, you can restrict the allowed strings using <code>choices</code>:</p></div>
-<div class="listingblock">
-<div class="content"><div class="highlight"><pre><span></span><span class="nd">@cmdutils.register</span><span class="p">(</span><span class="o">...</span><span class="p">)</span>
-<span class="nd">@cmdutils.argument</span><span class="p">(</span><span class="s1">&#39;bar&#39;</span><span class="p">,</span> <span class="n">choices</span><span class="o">=</span><span class="p">[</span><span class="s1">&#39;val1&#39;</span><span class="p">,</span> <span class="s1">&#39;val2&#39;</span><span class="p">])</span>
-<span class="k">def</span> <span class="nf">foo</span><span class="p">(</span><span class="n">bar</span><span class="p">:</span> <span class="nb">str</span><span class="p">):</span>
-    <span class="o">...</span>
-</pre></div></div></div>
-<div class="paragraph"><p>For <code>typing.Union</code> types, the given <code>choices</code> are only checked if other types
-(like <code>int</code>) don&#8217;t match.</p></div>
-<div class="paragraph"><p>The following arguments are supported for <code>@cmdutils.argument</code>:</p></div>
-<div class="ulist"><ul>
-<li>
-<p>
-<code>flag</code>: Customize the short flag (<code>-x</code>) the argument will get.
-</p>
-</li>
-<li>
-<p>
-<code>value</code>: Tell qutebrowser to fill the argument with special values:
-</p>
-</li>
-<li>
-<p>
-<code>value=cmdutils.Value.count</code>: The <code>count</code> given by the user to the command.
-</p>
-</li>
-<li>
-<p>
-<code>value=cmdutils.Value.win_id</code>: The window ID of the current window.
-</p>
-</li>
-<li>
-<p>
-<code>value=cmdutils.Value.cur_tab</code>: The tab object which is currently focused.
-</p>
-</li>
-<li>
-<p>
-<code>completion</code>: A completion function (see <code>qutebrowser.completions.models.*</code>)
-  to use when completing arguments for the given command.
-</p>
-</li>
-<li>
-<p>
-<code>choices</code>: The allowed string choices for the argument.
-</p>
-</li>
-</ul></div>
-<div class="paragraph"><p>The name of an argument will always be the parameter name, with any trailing
-underscores stripped and underscores replaced by dashes.</p></div>
-</div>
-<div class="sect2">
-<h3 id="handling-urls">Handling URLs</h3>
-<div class="paragraph"><p>qutebrowser handles two different types of URLs: URLs as a string, and URLs as
-the Qt <code>QUrl</code> type. As this can get confusing quickly, please follow the
-following guidelines:</p></div>
-<div class="ulist"><ul>
-<li>
-<p>
-Convert a string to a QUrl object as early as possible, i.e., directly after
-the user did enter it.
-</p>
-<div class="ulist"><ul>
-<li>
-<p>
-Use <code>utils.urlutils.fuzzy_url</code> if the URL is entered by the user
-      somewhere.
-</p>
-</li>
-<li>
-<p>
-Be sure you handle <code>utils.urlutils.FuzzyError</code> and display an error
-      message to the user.
-</p>
-</li>
-</ul></div>
-</li>
-<li>
-<p>
-Convert a <code>QUrl</code> object to a string as late as possible, i.e., before
-displaying it to the user.
-</p>
-<div class="ulist"><ul>
-<li>
-<p>
-If you want to display the URL to the user, use <code>url.toDisplayString()</code>
-      so password information is removed.
-</p>
-</li>
-<li>
-<p>
-If you want to get the URL as string for some other reason, you most
-      likely want to add the <code>QUrl.EncodeFully</code> and <code>QUrl.RemovePassword</code>
-      flags.
-</p>
-</li>
-</ul></div>
-</li>
-<li>
-<p>
-Name a string URL something like <code>urlstr</code>, and a <code>QUrl</code> something like <code>url</code>.
-</p>
-</li>
-<li>
-<p>
-Mention in the docstring whether your function needs a URL string or a
-<code>QUrl</code>.
-</p>
-</li>
-<li>
-<p>
-Call <code>ensure_valid</code> from <code>utils.qtutils</code> whenever getting or creating a
-<code>QUrl</code> and take appropriate action if not. Note the URL of the current page
-always could be an invalid QUrl (if nothing is loaded yet).
-</p>
-</li>
-</ul></div>
-</div>
-<div class="sect2">
-<h3 id="_running_valgrind_on_qtwebkit">Running valgrind on QtWebKit</h3>
-<div class="paragraph"><p>If you want to run qutebrowser (and thus QtWebKit) with
-<a href="http://valgrind.org/">valgrind</a>, you&#8217;ll need to pass <code>--smc-check=all</code> to it or
-recompile QtWebKit with the Javascript JIT disabled.</p></div>
-<div class="paragraph"><p>This is needed so valgrind handles self-modifying code correctly:</p></div>
-<div class="quoteblock">
-<div class="content">
-<div class="paragraph"><p>This option controls Valgrind&#8217;s detection of self-modifying code. If no
-checking is done and a program executes some code, overwrites it with new
-code, and then executes the new code, Valgrind will continue to execute the
-translations it made for the old code. This will likely lead to incorrect
-behavior and/or crashes.</p></div>
-<div class="paragraph"><p>&#8230;</p></div>
-<div class="paragraph"><p>Note that the default option will catch the vast majority of cases. The main
-case it will not catch is programs such as JIT compilers that dynamically
-generate code and subsequently overwrite part or all of it. Running with all
-will slow Valgrind down noticeably.</p></div>
-</div>
-<div class="attribution">
-</div></div>
-</div>
-<div class="sect2">
-<h3 id="_setting_up_a_windows_development_environment">Setting up a Windows Development Environment</h3>
-<div class="ulist"><ul>
-<li>
-<p>
-Install <a href="https://www.python.org/downloads/release/python-362/">Python 3.6</a>.
-</p>
-</li>
-<li>
-<p>
-Install PyQt via <code>pip install PyQt5</code>.
-</p>
-</li>
-<li>
-<p>
-Create a file at <code>C:\Windows\system32\python3.bat</code> with the following content (adjust the path as necessary):
-  <code>@C:\Python36\python %*</code>.
-  This will make the Python 3.6 interpreter available as <code>python3</code>, which is used by various development scripts.
-</p>
-</li>
-<li>
-<p>
-Install git from the <a href="https://git-scm.com/download/win">git-scm downloads page</a>.
-  Try not to enable <code>core.autocrlf</code>, since that will cause <code>flake8</code> to complain a lot. Use an editor that can deal with plain line feeds instead.
-</p>
-</li>
-<li>
-<p>
-Clone your favourite qutebrowser repository.
-</p>
-</li>
-<li>
-<p>
-To install tox, open an elevated cmd, enter your working directory and run <code>pip install -rmisc/requirements/requirements-tox.txt</code>.
-</p>
-</li>
-</ul></div>
-<div class="paragraph"><p>Note that the <code>flake8</code> tox env might not run due to encoding errors despite having LANG/LC_* set correctly.</p></div>
-</div>
-<div class="sect2">
-<h3 id="_rebuilding_the_website">Rebuilding the website</h3>
-<div class="paragraph"><p>If you want to rebuild the website, run <code>./scripts/asciidoc2html.py --website &lt;outputdir&gt;</code>.</p></div>
-</div>
-<div class="sect2">
-<h3 id="_chrome_urls">Chrome URLs</h3>
-<div class="paragraph"><p>With the QtWebEngine backend, qutebrowser supports several chrome:// urls which
-can be useful for debugging:</p></div>
-<div class="ulist"><ul>
-<li>
-<p>
-chrome://appcache-internals/
-</p>
-</li>
-<li>
-<p>
-chrome://blob-internals/
-</p>
-</li>
-<li>
-<p>
-chrome://gpu/
-</p>
-</li>
-<li>
-<p>
-chrome://histograms/
-</p>
-</li>
-<li>
-<p>
-chrome://indexeddb-internals/
-</p>
-</li>
-<li>
-<p>
-chrome://media-internals/
-</p>
-</li>
-<li>
-<p>
-chrome://network-errors/
-</p>
-</li>
-<li>
-<p>
-chrome://serviceworker-internals/
-</p>
-</li>
-<li>
-<p>
-chrome://webrtc-internals/
-</p>
-</li>
-<li>
-<p>
-chrome://crash/ (crashes the current renderer process!)
-</p>
-</li>
-<li>
-<p>
-chrome://kill/ (kills the current renderer process!)
-</p>
-</li>
-<li>
-<p>
-chrome://gpucrash/ (crashes qutebrowser!)
-</p>
-</li>
-<li>
-<p>
-chrome://gpuhang/ (hangs qutebrowser!)
-</p>
-</li>
-<li>
-<p>
-chrome://gpuclean/ (crashes the current renderer process!)
-</p>
-</li>
-<li>
-<p>
-chrome://ppapiflashcrash/
-</p>
-</li>
-<li>
-<p>
-chrome://ppapiflashhang/
-</p>
-</li>
-<li>
-<p>
-chrome://quota-internals/ (Qt 5.11)
-</p>
-</li>
-<li>
-<p>
-chrome://taskscheduler-internals/ (Qt 5.11)
-</p>
-</li>
-<li>
-<p>
-chrome://sandbox/ (Qt 5.11, Linux only)
-</p>
-</li>
-</ul></div>
-</div>
-<div class="sect2">
-<h3 id="_qtwebengine_internals">QtWebEngine internals</h3>
-<div class="paragraph"><p>This is mostly useful for qutebrowser maintainers to work around issues in Qt - if you don&#8217;t understand it, don&#8217;t worry, just ignore it.</p></div>
-<div class="paragraph"><p>The hierarchy of widgets when QtWebEngine is involved looks like this:</p></div>
-<div class="ulist"><ul>
-<li>
-<p>
-qutebrowser has a <code>WebEngineTab</code> object, which is its abstraction over QtWebKit/QtWebEngine.
-</p>
-</li>
-<li>
-<p>
-The <code>WebEngineTab</code> has a <code>_widget</code> attribute, which is the <a href="https://doc.qt.io/qt-5/qwebengineview.html">QWebEngineView</a>
-</p>
-</li>
-<li>
-<p>
-That view has a <a href="https://doc.qt.io/qt-5/qwebenginepage.html">QWebEnginePage</a> for everything which doesn&#8217;t require rendering.
-</p>
-</li>
-<li>
-<p>
-The view also has a layout with exactly one element (which also is its <code>focusProxy()</code>)
-</p>
-</li>
-<li>
-<p>
-That element is the  <a href="http://code.qt.io/cgit/qt/qtwebengine.git/tree/src/webenginewidgets/render_widget_host_view_qt_delegate_widget.cpp">RenderWidgetHostViewQtDelegateWidget</a> (it inherits <a href="https://doc.qt.io/qt-5/qquickwidget.html">QQuickWidget</a>) - also often referred to as RWHV or RWHVQDW. It can be obtained via <code>sip.cast(tab._widget.focusProxy(), QQuickWidget)</code>.
-</p>
-</li>
-<li>
-<p>
-Calling <code>rootObject()</code> on that gives us the <a href="https://doc.qt.io/qt-5/qquickitem.html">QQuickItem</a> where Chromium renders into (?). With it, we can do things like <code>.setRotation(20)</code>.
-</p>
-</li>
-</ul></div>
-</div>
-</div>
-</div>
-<div class="sect1">
-<h2 id="_style_conventions">Style conventions</h2>
-<div class="sectionbody">
-<div class="paragraph"><p>qutebrowser&#8217;s coding conventions are based on
-<a href="http://legacy.python.org/dev/peps/pep-0008/">PEP8</a> and the <a href="https://google.github.io/styleguide/pyguide.html">Google Python style guidelines</a> with some additions:</p></div>
-<div class="ulist"><ul>
-<li>
-<p>
-The <em>Raise:</em> section is not added to the docstring.
-</p>
-</li>
-<li>
-<p>
-Methods overriding Qt methods (obviously!) don&#8217;t follow the naming schemes.
-</p>
-</li>
-<li>
-<p>
-Everything else does though, even slots.
-</p>
-</li>
-<li>
-<p>
-Docstrings should look like described in
-<a href="http://legacy.python.org/dev/peps/pep-0257/">PEP257</a> and the google guidelines.
-</p>
-</li>
-<li>
-<p>
-Class docstrings have additional <em>Attributes:</em>, <em>Class attributes:</em> and
-  <em>Signals:</em> sections.
-</p>
-</li>
-<li>
-<p>
-In docstrings of command handlers (registered via <code>@cmdutils.register</code>), the
-description should be split into two parts by using <code>//</code> - the first part is
-the description of the command like it will appear in the documentation, the
-second part is "internal" documentation only relevant to people reading the
-sourcecode.
-</p>
-<div class="paragraph"><p>Example for a class docstring:</p></div>
-<div class="listingblock">
-<div class="content"><div class="highlight"><pre><span></span><span class="sd">&quot;&quot;&quot;Some object.</span>
-
-<span class="sd">Attributes:</span>
-<span class="sd">    blub: The current thing to handle.</span>
-
-<span class="sd">Signals:</span>
-<span class="sd">    valueChanged: Emitted when a value changed.</span>
-<span class="sd">                  arg: The new value</span>
-<span class="sd">&quot;&quot;&quot;</span>
-</pre></div></div></div>
-<div class="paragraph"><p>Example for a method/function docstring:</p></div>
-<div class="listingblock">
-<div class="content"><div class="highlight"><pre><span></span><span class="sd">&quot;&quot;&quot;Do something special.</span>
-
-<span class="sd">This will do something.</span>
-
-<span class="sd">//</span>
-
-<span class="sd">It is based on http://example.com/.</span>
-
-<span class="sd">Args:</span>
-<span class="sd">    foo: ...</span>
-
-<span class="sd">Return:</span>
-<span class="sd">    True if something, False if something else.</span>
-<span class="sd">&quot;&quot;&quot;</span>
-</pre></div></div></div>
-</li>
-<li>
-<p>
-The layout of a module should be roughly like this:
-</p>
-<div class="ulist"><ul>
-<li>
-<p>
-Shebang (<code>#!/usr/bin/python</code>, if needed)
-</p>
-</li>
-<li>
-<p>
-vim-modeline (<code># vim: ft=python fileencoding=utf-8 sts=4 sw=4 et</code>)
-</p>
-</li>
-<li>
-<p>
-Copyright
-</p>
-</li>
-<li>
-<p>
-GPL boilerplate
-</p>
-</li>
-<li>
-<p>
-Module docstring
-</p>
-</li>
-<li>
-<p>
-Python standard library imports
-</p>
-</li>
-<li>
-<p>
-PyQt imports
-</p>
-</li>
-<li>
-<p>
-qutebrowser imports
-</p>
-</li>
-<li>
-<p>
-functions
-</p>
-</li>
-<li>
-<p>
-classes
-</p>
-</li>
-</ul></div>
-</li>
-<li>
-<p>
-The layout of a class should be like this:
-</p>
-<div class="ulist"><ul>
-<li>
-<p>
-docstring
-</p>
-</li>
-<li>
-<p>
-<code>__magic__</code> methods
-</p>
-</li>
-<li>
-<p>
-other methods
-</p>
-</li>
-<li>
-<p>
-overrides of Qt methods
-</p>
-</li>
-</ul></div>
-</li>
-</ul></div>
-</div>
-</div>
-<div class="sect1">
-<h2 id="_checklists">Checklists</h2>
-<div class="sectionbody">
-<div class="paragraph"><p>These are mainly intended for myself, but they also fit in here well.</p></div>
-<div class="sect2">
-<h3 id="_new_qt_release">New Qt release</h3>
-<div class="ulist"><ul>
-<li>
-<p>
-Run all tests and check nothing is broken.
-</p>
-</li>
-<li>
-<p>
-Check the
-<a href="https://bugreports.qt.io/issues/?jql=reporter%20%3D%20%22The%20Compiler%22%20ORDER%20BY%20fixVersion%20ASC">Qt bugtracker</a>
-and make sure all bugs marked as resolved are actually fixed.
-</p>
-</li>
-<li>
-<p>
-Update own PKGBUILDs based on upstream Archlinux updates and rebuild.
-</p>
-</li>
-<li>
-<p>
-Update recommended Qt version in <code>README</code>.
-</p>
-</li>
-<li>
-<p>
-Grep for <code>WORKAROUND</code> in the code and test if fixed stuff works without the
-workaround.
-</p>
-</li>
-<li>
-<p>
-Check relevant
-<a href="https://github.com/qutebrowser/qutebrowser/issues?q=is%3Aopen+is%3Aissue+label%3Aqt">qutebrowser
-bugs</a> and check if they&#8217;re fixed.
-</p>
-</li>
-</ul></div>
-</div>
-<div class="sect2">
-<h3 id="_new_pyqt_release">New PyQt release</h3>
-<div class="ulist"><ul>
-<li>
-<p>
-See above.
-</p>
-</li>
-<li>
-<p>
-Update <code>tox.ini</code>/<code>.travis.yml</code>/<code>.appveyor.yml</code> to test new versions.
-</p>
-</li>
-</ul></div>
-</div>
-<div class="sect2">
-<h3 id="_qutebrowser_release">qutebrowser release</h3>
-<div class="ulist"><ul>
-<li>
-<p>
-Make sure there are no unstaged changes and the tests are green.
-</p>
-</li>
-<li>
-<p>
-Make sure all issues with the related milestone are closed.
-</p>
-</li>
-<li>
-<p>
-Consider updating the completions for <code>content.headers.user_agent</code> in <code>configdata.yml</code>.
-</p>
-</li>
-<li>
-<p>
-Make sure Python is up-to-date on build machines.
-</p>
-</li>
-<li>
-<p>
-Mark the milestone at <a href="https://github.com/qutebrowser/qutebrowser/milestones">https://github.com/qutebrowser/qutebrowser/milestones</a> as closed.
-</p>
-</li>
-<li>
-<p>
-Run <code>./.venv/bin/python3 scripts/dev/update_version.py {major,minor,patch}</code>.
-</p>
-</li>
-<li>
-<p>
-Run the printed instructions accordingly.
-</p>
-</li>
-<li>
-<p>
-Update <code>qutebrowser-git</code> PKGBUILD if dependencies/install changed.
-</p>
-</li>
-<li>
-<p>
-Announce to qutebrowser and qutebrowser-announce mailinglist.
-</p>
-</li>
-</ul></div>
-</div>
-</div>
-</div>
-</div>
-<div id="footnotes"><hr /></div>
-<div id="footer">
-<div id="footer-text">
-Last updated
-<<<<<<< HEAD
- 2019-06-18 11:56:55 CEST
-=======
- 2019-07-18 12:25:35 CEST
->>>>>>> dca1e9c3
-</div>
-</div>
-</body>
-</html>
+</div>
+</div>
+<div id="content">
+<div id="preamble">
+<div class="sectionbody">
+<div class="admonitionblock">
+<table><tr>
+<td class="icon">
+<img alt="Important" src="data:image/png;base64,
+iVBORw0KGgoAAAANSUhEUgAAADAAAAAwCAYAAABXAvmHAAALa0lEQVRogdWZa2wc1RXHfzM7O/te
+P9e1vXHSmEdjx3YeDkkaF6REKRRCEDSEFNkRjdSWSsgC2iqoRWqLQKiqIBg1NOQDiMeHtkQIQkRR
+S9S4aWwgCQoUgl232KkT28J21l6vd3d2dx79sDuTXdtre03Uqlc62tl53Pv/n3PuOffcKxiGwf9z
+E//XAL5sk65WR0a6AaDrOjMtKwgCoigiCAKCIAhXa9wvTcAEHhoc5KMjR7jw3nucf+MN67k/GCS4
+YQOr77yTpl27kGUZm81mXC0ywlLnQDbwEwcO0P2b3yz4jV5RwZq2Nm5/5BH8fj+SJGGz2b4UiSUR
+MAzD0DSNEwcO8MdHHln8d0AcsAUCfOe551h7yy04HA7sdvuSrVEwAV3XjdDgIC/v2cOl06dznqWA
+JCAAMvn9MwlEgF1PP8037rsPt9uN3W5fkjUKIqDrujF+4QLP3XQTU0NDOc8UIAa4y8sJtrQQqK/H
+7XQSfv99Pn/nHQRRxNB16/0EEAUatm9n76uv4vP5cDgcBZNYNIF84I0MEK20lIZvf5sNe/dSWlqK
+1+vFxBEZHubT3/+evqNHmR4dJRWP55BevW0bra+8gt/vx+l0IknSokksikA+8ElgClixYwc3799P
+ZWUlTqczbz+x0VFOPvEEQ6dPE/niCwxdt0jUbd1K68svU1xcXBCJBQnMBz5eWkrL/v2s++Y3KSsr
+QxQXlxc7f/5zBjo7CQ8NoadSKKQn943t7dyyf79FYjHuNC8BwzAMVVV56Z57+OzNN3PAJ8vK+FZH
+B2s2b55X6/nahRMnOP7TnxLOKEXJyO2/+hVf37uXoqIinE6nmfzyksirMjNUvvGjH+WAVwG1vJxb
+Dhxg1bp1uFwuMwQWJCu3bWPN3r24SkoAcGbA/OXXv2bws8+IRqOkUqlZGX1RBAzDMHRd51+nTvHe
+wYNX7gPTQMO+faxav56SkpIlgTdlU3s7TXv2IGUs6AGioRDH2tuZmJggFouhqirGPCzyEUBVVX7X
+1pZzPwI0fP/7bNmzh7KysrzADh8+zP3338++ffs4ePBg3vdEUWTDD3/IsuZmRLsdW4bEpd5eOp99
+lnA4jKIoaJqWl8QsAqb2Txw4kDNp40BxXR0bWlspLy/PC+qZZ55hdHQUSZIYHByko6ODxx57bBZw
+cy3kq6xk6y9/ib+qCgQBmbQ7nT50iIs9PUSjUZLJJIZhzEliLgKMDQzwp5/9zLqnkQ51W3/xCwKB
+AE6nMy+B3t5exsfH6ezspLe3l3g8zuHDh2cBz5bKpibWtrXhLi0FwA3owNsPP8zExATxeBxVVecy
+QC4Bc+L+taNjluvU33031dddN6/2BUGgpKSE/v5+JicncweaA3i2tDz8MIHrr0eU0gsQBzDW10ff
+yZNEIhESicScrpRDQNd1xgYG+OC3v7XuJQBXIMDWn/yEioqKeUGMjY0hCAKKoszS1MjIyLzfAmx/
+4gmKli0DQcBJOmicfOopJicnicfjJoG5LWBq/+Szz+a8oABNe/bgdrvndR1BEKiqqiIejxOLxWYR
+CAaDC0alqjVrqGxowFNWhkDalUKff07f3/5mWSFTLFksLAK6rjN+4UKO9lXAUV7O2tbWeaNOthZl
+WZ4FHlh0aN3y4IPIHk+6L8AGvNfRQTgctuZCthVEU/u6rnPutddyBk0A9bt3W4us+QY2fbyurg6v
+15vTzw033LBoAsHmZoLNzdgcDgBcQKi/n391dTE9PU0ymcyxgkmAVCrF+4cO5WjfFgiwfoGwOTOy
+lJWVUVtba1mkUAKCILClvR1veTkA9owVPnzllZy8YFnA1H5/dzfTw8PWgziwcutWfD4fsiwvCNyU
+xsZG3G43lZWVVl933XVXQQSq161j+ebNlhXcwBdnzxIOh60lhmkFEUDTNP7++uvWgBrp6mrNHBk3
+H/BsAtFoFEdm8GAwyMaNGwsiIAgCjbt346uosKwgAp8cPWolNj1THInmsqHn6FGLQApY1thIxcqV
++Hy+WX6+0ETesWMHLpcLWZZ54IEHCgYvCAKrbrsNyem0JrQEXMzkhKzlBaKu61z+97+ZHhnJmbwr
+tm2zJu5CWp8pra2tNDU1sXPnTtrb25dEQBAEvrplC57MXJCB8XPniEQixONxa6Uq6brOQHd3jvvo
+QP2ttxZUpMxsL7zwwpK+AyxLXrt9Oxe6uxFEEXvGZc4fO0bVD35AMplM1wuapjGYtbugAp5AgKLq
+aquu/W/JTEs37dqFqihWzSADk8PD1jzQNC3tQtmrThUINDbm+H4h0tfXx6OPPsodd9xBW1sbPT09
+BQPPluu2b7fWRxIQ6usjFotZBCRN06wZbbZAfT1FRUWWKQtpzz//PMPDw/T09DA1NcXo6CjHjx+f
+11Xma95AwHJjEdB0HUVRrhCYuRGrAiXBoFUqFtq6u7sZHx9nJBMUurq65uxnsX0Hm5v56A9/ANIJ
+LXrpEolEwgqlUqZQyPlo6OOPlzx5ly1bxnBWQmxpackBW6hSBEC02axrpqasNZGmaek8kN0kYPDj
+j1FVdUlz4Mknn6Surs4Cb5aUhYZiUy59+GGOgm3V1WiadiUPCILAV9autV5wAaM9PXQeOWJprBBp
+aGjgxIkTpFIpOjs7aWxsXBJwUwZOnUKZmgLS2zl4vUjSlV1XURRFqtavv3IDKAVe/O53efPxx69a
+SCxUBs+c4dV77+Vyfz+xy5eBdG3iX7ECm81m9S2JokiwuZmiujrCPT1AuqgOAqcef5zzL77Imt27
+uemhhyipqVnYZ5cw8bPbR0eOcOall7g8MEB4aIhEJAJk9qOAwKZNyLJsHpQgRKNRIxQK0XPmDH/+
+3vdQQ6G8na/YtIk199zDypYWVmzceFWAT1y8yMWzZzn/9tv0vfsudqeTlKIQHRvL2QSOAqU7d/K1
+W2/l2muvpba2Nl3iJhIJIxKJMDw8TO/Zs3zw4x+jTUzkHVCw2fCUleHw+QiuXYu/upqqhgb8VVUY
+hkFNczPFweCs7z556y3r+vyxYwiiyD+PHwdBwNB1krEYhqYRC4UwdB2D9LJmmnRtXHz77VTfeCPL
+ly+ntraWmpqa9MaaqqqGoiiEQiGGhoYYHBzk00OHiHR2LkqDNlnG7nJhd7nQswqN+ZogiuipFMlY
+DDWRgBl5KEF6woqAUFFByc03U756NZWVlSxfvpyamhoCgQAejwdB13VDVVVisRihUIiRkRGGh4cZ
++sc/GO3qIt7VhZGJAle7mVpWuVKDCBng8jXX4N68Gc8111BUVER5eTnV1dVUV1cTCASuFFqGYaDr
+upFKpYjH40xMTDA+Ps7Y2Bjj4+OEw2EmenqYPneO1OAgZCWpxTY9S9QMcLhyHGUDRI8HqbISZ309
+zoYGnE4nHo8Hv99PaWkpgUCAiooK6/DE4XCkI1HW2a6hqiqKojA9Pc3k5KQl4XCY6elpotFoetuk
+v59UKIR66RLToRBJTcMYHUWIRvMSMPO6rbY2/SsIOFatQpYk5NWrkSQJWZZxOBy43W68Xi9+v5+i
+oiJKSkooLi7G5/PhdruRZdnads85HzD3hpLJJIqiEIvFiEajRCIRIpEI0WiUWCxGPB631iOKopBK
+pazUbi4Oc7Y+snKCzWbDZrMhSRKSJGG3262w6HK5cLlceDwevF4vPp8Pr9eL2+3G5XLhcDjMkxuE
+TNibdcBhnv9qmkYqlSKZTJJIJFAUhXg8jqIoKIpCIpGwSCSTSVRVtWSuk3qTiAnebrfngHc4HDid
+TpxOJy6Xy7qWZdk6wZzrxCbvCY1JRNd1NE3LAWgSM69ngp+PgCiK1gF3NhFTzHvmO+Y3wCzw8xLI
+JpL5tYCZpEyw2f/nWt1ag2UtM0x3Mq1iAp1j+bH0M7KFCGWDnfmbd8AMnuxfUzL/C0rp/wFnFd4n
+EQn3XQAAAABJRU5ErkJggg==" />
+</td>
+<td class="content">Bandwidth for pull request review is currently quite limited. If you
+want to contribute where it&#8217;s most needed, please consider reviewing or testing
+open pull requests.</td>
+</tr></table>
+</div>
+<div class="paragraph"><p>I <code>&amp;lt;3</code> <span class="footnote"><br />[Of course, that says <code>&lt;3</code> in HTML.]<br /></span> contributors!</p></div>
+<div class="paragraph"><p>This document contains guidelines for contributing to qutebrowser, as well as
+useful hints when doing so.</p></div>
+<div class="paragraph"><p>If anything mentioned here would prevent you from contributing, please let me
+know, and contribute anyways! The guidelines are meant to make life easier for
+me, but if you don&#8217;t follow everything in here, I won&#8217;t be mad at you. In
+fact, I will probably change it for you.</p></div>
+<div class="paragraph"><p>If you have any problems, I&#8217;m more than happy to help! You can get help in
+several ways:</p></div>
+<div class="ulist"><ul>
+<li>
+<p>
+Send a mail to the mailing list at <a href="mailto:qutebrowser@lists.qutebrowser.org">qutebrowser@lists.qutebrowser.org</a>
+(optionally
+<a href="https://lists.schokokeks.org/mailman/listinfo.cgi/qutebrowser">subscribe</a>
+first).
+</p>
+</li>
+<li>
+<p>
+Join the IRC channel <a href="irc://irc.freenode.org/#qutebrowser"><code>#qutebrowser</code></a> on
+<a href="http://freenode.net/">Freenode</a>
+(<a href="https://webchat.freenode.net/?channels=#qutebrowser">webchat</a>).
+</p>
+</li>
+</ul></div>
+</div>
+</div>
+<div class="sect1">
+<h2 id="_finding_something_to_work_on">Finding something to work on</h2>
+<div class="sectionbody">
+<div class="paragraph"><p>Chances are you already know something to improve or add when you&#8217;re reading
+this. It might be a good idea to ask on the mailing list or IRC channel to make
+sure nobody else started working on the same thing already.</p></div>
+<div class="paragraph"><p>If you want to find something useful to do, check the
+<a href="https://github.com/qutebrowser/qutebrowser/issues">issue tracker</a>. Some
+pointers:</p></div>
+<div class="ulist"><ul>
+<li>
+<p>
+<a href="https://github.com/qutebrowser/qutebrowser/labels/easy">Issues which should
+be easy to solve</a>
+</p>
+</li>
+<li>
+<p>
+<a href="https://github.com/qutebrowser/qutebrowser/labels/component%3A%20docs">Documentation issues which require little/no coding</a>
+</p>
+</li>
+</ul></div>
+<div class="paragraph"><p>If you prefer C++ or Javascript to Python, see the relevant issues which involve
+work in those languages:</p></div>
+<div class="ulist"><ul>
+<li>
+<p>
+<a href="https://github.com/qutebrowser/qutebrowser/issues?q=is%3Aopen+is%3Aissue+label%3A%22language%3A+c%2B%2B%22">C++</a> (mostly work on Qt, the library behind qutebrowser)
+</p>
+</li>
+<li>
+<p>
+<a href="https://github.com/qutebrowser/qutebrowser/issues?q=is%3Aopen+is%3Aissue+label%3A%22language%3A+javascript%22">JavaScript</a>
+</p>
+</li>
+</ul></div>
+<div class="paragraph"><p>There are also some things to do if you don&#8217;t want to write code:</p></div>
+<div class="ulist"><ul>
+<li>
+<p>
+Help the community, e.g., on the mailinglist and the IRC channel.
+</p>
+</li>
+<li>
+<p>
+Improve the documentation.
+</p>
+</li>
+<li>
+<p>
+Help on the website and graphics (logo, etc.).
+</p>
+</li>
+</ul></div>
+</div>
+</div>
+<div class="sect1">
+<h2 id="_using_git">Using git</h2>
+<div class="sectionbody">
+<div class="paragraph"><p>qutebrowser uses <a href="http://git-scm.com/">git</a> for its development. You can clone
+the repo like this:</p></div>
+<div class="listingblock">
+<div class="content">
+<pre><code>git clone https://github.com/qutebrowser/qutebrowser.git</code></pre>
+</div></div>
+<div class="paragraph"><p>If you don&#8217;t know git, a <a href="http://git-scm.com/">git cheatsheet</a> might come in
+handy. Of course, if using git is the issue which prevents you from
+contributing, feel free to send normal patches instead, e.g., generated via
+<code>diff -Nur</code>.</p></div>
+<div class="sect2">
+<h3 id="_getting_patches">Getting patches</h3>
+<div class="paragraph"><p>The preferred way of submitting changes is to
+<a href="https://help.github.com/articles/fork-a-repo/">fork the repository</a> and to
+<a href="https://help.github.com/articles/creating-a-pull-request/">submit a pull
+request</a>.</p></div>
+<div class="paragraph"><p>If you prefer to send a patch to the mailinglist, you can generate a patch
+based on your changes like this:</p></div>
+<div class="listingblock">
+<div class="content">
+<pre><code>git format-patch origin/master <img alt="1" src="data:image/png;base64,
+iVBORw0KGgoAAAANSUhEUgAAAAwAAAAMCAAAAABzHgM7AAAAAmJLR0QAAKqNIzIAAABjSURBVHja
+VY6xDcAwCAS/pPQaLim9QmajdOk2I2SNrMEIlARIoigU8Cek/4e7zdHaWOYOVwaoA6wOCw05Y7FB
+gE0tIWQ+sBcwKM8qoD/wB5wGL8hjfdzWrh01GRp1hInGjDoXwHgsFuzBVLQAAABDdEVYdFNvZnR3
+YXJlAEAoIylJbWFnZU1hZ2ljayA0LjIuOCA5OS8wOC8wMSBjcmlzdHlAbXlzdGljLmVzLmR1cG9u
+dC5jb22RuiG4AAAAKnRFWHRTaWduYXR1cmUANThhMDcyZTA3MGRhMjJmNjEzNWNiZDNlNDE0NTQ2
+ZjloaiHtAAAADnRFWHRQYWdlADEyeDEyKzArMIRtu30AAAAASUVORK5CYII=" /></code></pre>
+</div></div>
+<div class="colist arabic"><table>
+<tr><td><img alt="1" src="data:image/png;base64, iVBORw0KGgoAAAANSUhEUgAAAAwAAAAMCAAAAABzHgM7AAAAAmJLR0QAAKqNIzIAAABjSURBVHja
+VY6xDcAwCAS/pPQaLim9QmajdOk2I2SNrMEIlARIoigU8Cek/4e7zdHaWOYOVwaoA6wOCw05Y7FB
+gE0tIWQ+sBcwKM8qoD/wB5wGL8hjfdzWrh01GRp1hInGjDoXwHgsFuzBVLQAAABDdEVYdFNvZnR3
+YXJlAEAoIylJbWFnZU1hZ2ljayA0LjIuOCA5OS8wOC8wMSBjcmlzdHlAbXlzdGljLmVzLmR1cG9u
+dC5jb22RuiG4AAAAKnRFWHRTaWduYXR1cmUANThhMDcyZTA3MGRhMjJmNjEzNWNiZDNlNDE0NTQ2
+ZjloaiHtAAAADnRFWHRQYWdlADEyeDEyKzArMIRtu30AAAAASUVORK5CYII=" /></td><td>
+Replace <code>master</code> by the branch your work was based on, e.g.,
+<code>origin/develop</code>.
+</td></tr>
+</table></div>
+</div>
+</div>
+</div>
+<div class="sect1">
+<h2 id="_running_qutebrowser">Running qutebrowser</h2>
+<div class="sectionbody">
+<div class="paragraph"><p>After <a href="install.html#tox">installing qutebrowser via tox</a>, you can run
+<code>.venv/bin/qutebrowser --debug --temp-basedir</code> to test your changes with debug
+logging enabled and without affecting existing running instances.</p></div>
+<div class="paragraph"><p>Alternatively, you can install qutebrowser&#8217;s dependencies system-wide and run
+<code>python3 -m qutebrowser --debug --temp-basedir</code>.</p></div>
+</div>
+</div>
+<div class="sect1">
+<h2 id="_useful_utilities">Useful utilities</h2>
+<div class="sectionbody">
+<div class="sect2">
+<h3 id="_checkers">Checkers</h3>
+<div class="paragraph"><p>qutebrowser uses <a href="http://tox.readthedocs.org/en/latest/">tox</a> to run its
+unittests and several linters/checkers.</p></div>
+<div class="paragraph"><p>Currently, the following tox environments are available:</p></div>
+<div class="ulist"><ul>
+<li>
+<p>
+Tests using <a href="https://www.pytest.org">pytest</a>:
+</p>
+<div class="ulist"><ul>
+<li>
+<p>
+<code>py35</code>, <code>py36</code>: Run pytest for python 3.5/3.6 with the system-wide PyQt.
+</p>
+</li>
+<li>
+<p>
+<code>py36-pyqt57</code>, &#8230;, <code>py36-pyqt59</code>: Run pytest with the given PyQt version (<code>py35-*</code> also works).
+</p>
+</li>
+<li>
+<p>
+<code>py36-pyqt59-cov</code>: Run with coverage support (other Python/PyQt versions work too).
+</p>
+</li>
+</ul></div>
+</li>
+<li>
+<p>
+<code>flake8</code>: Run various linting checks via <a href="https://pypi.python.org/pypi/flake8">flake8</a>.
+</p>
+</li>
+<li>
+<p>
+<code>vulture</code>: Run <a href="https://pypi.python.org/pypi/vulture">vulture</a> to find
+  unused code portions.
+</p>
+</li>
+<li>
+<p>
+<code>pylint</code>: Run <a href="http://pylint.org/">pylint</a> static code analysis.
+</p>
+</li>
+<li>
+<p>
+<code>pyroma</code>: Check packaging practices with
+  <a href="https://pypi.python.org/pypi/pyroma/">pyroma</a>.
+</p>
+</li>
+<li>
+<p>
+<code>eslint</code>: Run <a href="http://eslint.org/">ESLint</a> javascript checker.
+</p>
+</li>
+<li>
+<p>
+<code>check-manifest</code>: Check MANIFEST.in completeness with
+  <a href="https://github.com/mgedmin/check-manifest">check-manifest</a>.
+</p>
+</li>
+<li>
+<p>
+<code>mkvenv</code>: Bootstrap a virtualenv for testing.
+</p>
+</li>
+<li>
+<p>
+<code>misc</code>: Run <code>scripts/misc_checks.py</code> to check for:
+</p>
+<div class="ulist"><ul>
+<li>
+<p>
+untracked git files
+</p>
+</li>
+<li>
+<p>
+VCS conflict markers
+</p>
+</li>
+<li>
+<p>
+common spelling mistakes
+</p>
+</li>
+</ul></div>
+</li>
+</ul></div>
+<div class="paragraph"><p>The default test suite is run with <code>tox</code>; the list of default
+environments is obtained with <code>tox -l</code>.</p></div>
+<div class="paragraph"><p>Please make sure the checks run without any warnings on your new contributions.</p></div>
+<div class="paragraph"><p>There&#8217;s always the possibility of false positives; the following
+techniques are useful to handle these:</p></div>
+<div class="ulist"><ul>
+<li>
+<p>
+Use <code>_foo</code> for unused parameters, with <code>foo</code> being a descriptive name. Using
+<code>_</code> is discouraged.
+</p>
+</li>
+<li>
+<p>
+If you think you have a good reason to suppress a message, then add the
+following comment:
+</p>
+<div class="listingblock">
+<div class="content">
+<pre><code># pylint: disable=message-name</code></pre>
+</div></div>
+<div class="paragraph"><p>Note you can add this per line, per function/class, or per file. Please use the
+smallest scope which makes sense. Most of the time, this will be line scope.</p></div>
+</li>
+<li>
+<p>
+If you really think a check shouldn&#8217;t be done globally as it yields a lot of
+false-positives, let me know! I&#8217;m still tweaking the parameters.
+</p>
+</li>
+</ul></div>
+</div>
+<div class="sect2">
+<h3 id="_running_specific_tests">Running Specific Tests</h3>
+<div class="paragraph"><p>While you are developing you often don&#8217;t want to run the full test
+suite each time.</p></div>
+<div class="paragraph"><p>Specific test environments can be run with <code>tox -e &lt;envlist&gt;</code>.</p></div>
+<div class="paragraph"><p>Additional parameters can be passed to the test scripts by separating
+them from <code>tox</code> arguments with <code>--</code>.</p></div>
+<div class="paragraph"><p>Examples:</p></div>
+<div class="listingblock">
+<div class="content">
+<pre><code># run only pytest tests which failed in last run:
+tox -e py35 -- --lf
+
+# run only the end2end feature tests:
+tox -e py35 -- tests/end2end/features
+
+# run everything with undo in the generated name, based on the scenario text
+tox -e py35 -- tests/end2end/features/test_tabs_bdd.py -k undo
+
+# run coverage test for specific file (updates htmlcov/index.html)
+tox -e py35-cov -- tests/unit/browser/test_webelem.py</code></pre>
+</div></div>
+</div>
+<div class="sect2">
+<h3 id="_profiling">Profiling</h3>
+<div class="paragraph"><p>In the <em>scripts/</em> subfolder there&#8217;s a <code>run_profile.py</code> which profiles the code
+and shows a graphical representation of what takes how much time.</p></div>
+<div class="paragraph"><p>It uses the built-in Python
+<a href="https://docs.python.org/3.6/library/profile.html">cProfile</a> module and can show
+the output in four different ways:</p></div>
+<div class="ulist"><ul>
+<li>
+<p>
+Raw profile file (<code>--profile-tool=none</code>)
+</p>
+</li>
+<li>
+<p>
+<a href="https://pypi.python.org/pypi/pyprof2calltree/">pyprof2calltree</a> and <a href="http://kcachegrind.sourceforge.net/html/Home.html">KCacheGrind</a> (<code>--profile-tool=kcachegrind</code>)
+</p>
+</li>
+<li>
+<p>
+<a href="https://jiffyclub.github.io/snakeviz/">SnakeViz</a> (<code>--profile-tool=snakeviz</code>)
+</p>
+</li>
+<li>
+<p>
+<a href="https://github.com/jrfonseca/gprof2dot">gprof2dot</a> (needs <code>dot</code> from <a href="http://graphviz.org/">Graphviz</a> and <a href="http://feh.finalrewind.org/">feh</a>)
+</p>
+</li>
+</ul></div>
+</div>
+<div class="sect2">
+<h3 id="_debugging">Debugging</h3>
+<div class="paragraph"><p>There are some useful functions for debugging in the <code>qutebrowser.utils.debug</code>
+module.</p></div>
+<div class="paragraph"><p>When starting qutebrowser with the <code>--debug</code> flag, you also get useful debug
+logs. You can add <code>--logfilter <em>[!]category[,category,&#8230;]</em></code> to restrict
+logging to the given categories.</p></div>
+<div class="paragraph"><p>With <code>--debug</code> there are also some additional <code>debug-<em>*</em></code> commands available,
+for example <code>:debug-all-objects</code> and <code>:debug-all-widgets</code> which print a list of
+all Qt objects/widgets to the debug log&#8201;&#8212;&#8201;this is very useful for finding
+memory leaks.</p></div>
+</div>
+<div class="sect2">
+<h3 id="_useful_websites">Useful websites</h3>
+<div class="paragraph"><p>Some resources which might be handy:</p></div>
+<div class="ulist"><ul>
+<li>
+<p>
+<a href="http://doc.qt.io/qt-5/classes.html">The Qt5 reference</a>
+</p>
+</li>
+<li>
+<p>
+<a href="https://docs.python.org/3/library/index.html">The Python reference</a>
+</p>
+</li>
+<li>
+<p>
+<a href="http://httpbin.org/">httpbin, a test service for HTTP requests/responses</a>
+</p>
+</li>
+<li>
+<p>
+<a href="https://requestbin.com/">RequestBin, a service to inspect HTTP requests</a>
+</p>
+</li>
+</ul></div>
+<div class="paragraph"><p>Documentation of used Python libraries:</p></div>
+<div class="ulist"><ul>
+<li>
+<p>
+<a href="http://jinja.pocoo.org/docs/dev/">jinja2</a>
+</p>
+</li>
+<li>
+<p>
+<a href="http://pygments.org/docs/">pygments</a>
+</p>
+</li>
+<li>
+<p>
+<a href="http://fdik.org/pyPEG/index.html">pyPEG2</a>
+</p>
+</li>
+<li>
+<p>
+<a href="http://pythonhosted.org/setuptools/">setuptools</a>
+</p>
+</li>
+<li>
+<p>
+<a href="http://www.pyinstaller.org/">PyInstaller</a>
+</p>
+</li>
+<li>
+<p>
+<a href="https://pypi.python.org/pypi/colorama">colorama</a>
+</p>
+</li>
+</ul></div>
+<div class="paragraph"><p>Related RFCs and standards:</p></div>
+<div class="sect3">
+<h4 id="_http">HTTP</h4>
+<div class="ulist"><ul>
+<li>
+<p>
+<a href="https://tools.ietf.org/html/rfc2616">RFC 2616 - Hypertext Transfer Protocol&#8201;&#8212;&#8201;HTTP/1.1</a>
+(<a href="http://www.rfc-editor.org/errata_search.php?rfc=2616">Errata</a>)
+</p>
+</li>
+<li>
+<p>
+<a href="https://tools.ietf.org/html/rfc7230">RFC 7230 - Hypertext Transfer Protocol
+(HTTP/1.1): Message Syntax and Routing</a>
+(<a href="http://www.rfc-editor.org/errata_search.php?rfc=7230">Errata</a>)
+</p>
+</li>
+<li>
+<p>
+<a href="https://tools.ietf.org/html/rfc7231">RFC 7231 - Hypertext Transfer Protocol
+(HTTP/1.1): Semantics and Content</a>
+(<a href="http://www.rfc-editor.org/errata_search.php?rfc=7231">Errata</a>)
+</p>
+</li>
+<li>
+<p>
+<a href="https://tools.ietf.org/html/rfc7232">RFC 7232 - Hypertext Transfer Protocol
+(HTTP/1.1): Conditional Requests</a>
+(<a href="http://www.rfc-editor.org/errata_search.php?rfc=7232">Errata</a>)
+</p>
+</li>
+<li>
+<p>
+<a href="https://tools.ietf.org/html/rfc7233">RFC 7233 - Hypertext Transfer Protocol
+(HTTP/1.1): Range Requests</a>
+(<a href="http://www.rfc-editor.org/errata_search.php?rfc=7233">Errata</a>)
+</p>
+</li>
+<li>
+<p>
+<a href="https://tools.ietf.org/html/rfc7234">RFC 7234 - Hypertext Transfer Protocol
+(HTTP/1.1): Caching</a>
+(<a href="http://www.rfc-editor.org/errata_search.php?rfc=7234">Errata</a>)
+</p>
+</li>
+<li>
+<p>
+<a href="https://tools.ietf.org/html/rfc7235">RFC 7235 - Hypertext Transfer Protocol
+(HTTP/1.1): Authentication</a>
+(<a href="http://www.rfc-editor.org/errata_search.php?rfc=7235">Errata</a>)
+</p>
+</li>
+<li>
+<p>
+<a href="https://tools.ietf.org/html/rfc5987">RFC 5987 - Character Set and Language
+Encoding for Hypertext Transfer Protocol (HTTP) Header Field Parameters</a>
+(<a href="http://www.rfc-editor.org/errata_search.php?rfc=5987">Errata</a>)
+</p>
+</li>
+<li>
+<p>
+<a href="https://tools.ietf.org/html/rfc6266">RFC 6266 - Use of the
+Content-Disposition Header Field in the Hypertext Transfer Protocol (HTTP)</a>
+(<a href="http://www.rfc-editor.org/errata_search.php?rfc=6266">Errata</a>)
+</p>
+</li>
+<li>
+<p>
+<a href="http://tools.ietf.org/html/rfc6265">RFC 6265 - HTTP State Management Mechanism
+(Cookies)</a> (<a href="http://www.rfc-editor.org/errata_search.php?rfc=6265">Errata</a>)
+</p>
+</li>
+<li>
+<p>
+<a href="http://www.cookiecentral.com/faq/#3.5">Netscape Cookie Format</a>
+</p>
+</li>
+</ul></div>
+</div>
+<div class="sect3">
+<h4 id="_other">Other</h4>
+<div class="ulist"><ul>
+<li>
+<p>
+<a href="https://tools.ietf.org/html/rfc5646">RFC 5646 - Tags for Identifying
+Languages</a> (<a href="http://www.rfc-editor.org/errata_search.php?rfc=5646">Errata</a>)
+</p>
+</li>
+<li>
+<p>
+<a href="http://www.w3.org/TR/CSS2/">Cascading Style Sheets Level 2 Revision 1 (CSS
+2.1) Specification</a>
+</p>
+</li>
+<li>
+<p>
+<a href="http://doc.qt.io/qt-5/stylesheet-reference.html">Qt Style Sheets Reference</a>
+</p>
+</li>
+<li>
+<p>
+<a href="http://mimesniff.spec.whatwg.org/">MIME Sniffing Standard</a>
+</p>
+</li>
+<li>
+<p>
+<a href="http://spec.whatwg.org/">WHATWG specifications</a>
+</p>
+</li>
+<li>
+<p>
+<a href="http://www.w3.org/html/wg/drafts/html/master/Overview.html">HTML 5.1 Nightly</a>
+</p>
+</li>
+<li>
+<p>
+<a href="http://www.w3.org/TR/webstorage/">Web Storage</a>
+</p>
+</li>
+<li>
+<p>
+<a href="http://www.brynosaurus.com/cachedir/spec.html">Cache directory tagging
+standard</a>
+</p>
+</li>
+<li>
+<p>
+<a href="http://standards.freedesktop.org/basedir-spec/basedir-spec-latest.html">XDG
+basedir specification</a>
+</p>
+</li>
+</ul></div>
+</div>
+</div>
+</div>
+</div>
+<div class="sect1">
+<h2 id="_hints">Hints</h2>
+<div class="sectionbody">
+<div class="sect2">
+<h3 id="_python_and_qt_objects">Python and Qt objects</h3>
+<div class="paragraph"><p>For many tasks, there are solutions available in both Qt and the Python
+standard library.</p></div>
+<div class="paragraph"><p>In qutebrowser, the policy is usually to use the Python libraries, as they
+provide exceptions and other benefits.</p></div>
+<div class="paragraph"><p>There are some exceptions to that:</p></div>
+<div class="ulist"><ul>
+<li>
+<p>
+<code>QThread</code> is used instead of Python threads because it provides signals and
+slots.
+</p>
+</li>
+<li>
+<p>
+<code>QProcess</code> is used instead of Python&#8217;s <code>subprocess</code>.
+</p>
+</li>
+<li>
+<p>
+<code>QUrl</code> is used instead of storing URLs as string, see the
+<a href="#handling-urls">handling URLs</a> section for details.
+</p>
+</li>
+</ul></div>
+<div class="paragraph"><p>When using Qt objects, two issues must be taken care of:</p></div>
+<div class="ulist"><ul>
+<li>
+<p>
+Methods of Qt objects report their status with their return values,
+instead of using exceptions.
+</p>
+<div class="paragraph"><p>If a function gets or returns a Qt object which has an <code>.isValid()</code>
+method such as <code>QUrl</code> or <code>QModelIndex</code>, there&#8217;s a helper function
+<code>ensure_valid</code> in <code>qutebrowser.utils.qtutils</code> which should get called
+on all such objects. It will raise
+<code>qutebrowser.utils.qtutils.QtValueError</code> if the value is not valid.</p></div>
+<div class="paragraph"><p>If a function returns something else on error, the return value should
+carefully be checked.</p></div>
+</li>
+<li>
+<p>
+Methods of Qt objects have certain maximum values based on their
+underlying C++ types.
+</p>
+<div class="paragraph"><p>To avoid passing too large of a numeric parameter to a Qt function, all
+numbers should be range-checked using <code>qutebrowser.qtutils.check_overflow</code>,
+or by other means (e.g. by setting a maximum value for a config object).</p></div>
+</li>
+</ul></div>
+</div>
+<div class="sect2">
+<h3 id="object-registry">The object registry</h3>
+<div class="paragraph"><p>The object registry in <code>qutebrowser.utils.objreg</code> is a collection of
+dictionaries which map object names to the actual long-living objects.</p></div>
+<div class="paragraph"><p>There are currently these object registries, also called <em>scopes</em>:</p></div>
+<div class="ulist"><ul>
+<li>
+<p>
+The <code>global</code> scope, with objects which are used globally (<code>config</code>,
+<code>cookie-jar</code>, etc.).
+</p>
+</li>
+<li>
+<p>
+The <code>tab</code> scope with objects which are per-tab (<code>hintmanager</code>, <code>webview</code>,
+etc.). Passing this scope to <code>objreg.get()</code> selects the object in the currently
+focused tab by default. A tab can be explicitly selected by passing
+<code>tab=<em>tab-id</em>, window=<em>win-id</em></code> to it.
+</p>
+</li>
+</ul></div>
+<div class="paragraph"><p>A new object can be registered by using
+<code>objreg.register(<em>name</em>, <em>object</em>[, scope=<em>scope</em>, window=<em>win-id</em>,
+tab=<em>tab-id</em>])</code>. An object should not be registered twice. To update it,
+<code>update=True</code> has to be given.</p></div>
+<div class="paragraph"><p>An object can be retrieved by using <code>objreg.get(<em>name</em>[, scope=<em>scope</em>,
+window=<em>win-id</em>, tab=<em>tab-id</em>])</code>. The default scope is <code>global</code>.</p></div>
+<div class="paragraph"><p>All objects can be printed by starting with the <code>--debug</code> flag and using the
+<code>:debug-all-objects</code> command.</p></div>
+<div class="paragraph"><p>The registry is mainly used for <a href="#commands">command handlers</a>, but it can
+also be useful in places where using Qt&#8217;s
+<a href="http://doc.qt.io/qt-5/signalsandslots.html">signals and slots</a> mechanism would
+be difficult.</p></div>
+</div>
+<div class="sect2">
+<h3 id="_logging">Logging</h3>
+<div class="paragraph"><p>Logging is used at various places throughout the qutebrowser code. If you add a
+new feature, you should also add some strategic debug logging.</p></div>
+<div class="paragraph"><p>Unlike other Python projects, qutebrowser doesn&#8217;t use a logger per file,
+instead it uses custom-named loggers.</p></div>
+<div class="paragraph"><p>The existing loggers are defined in <code>qutebrowser.utils.log</code>. If your feature
+doesn&#8217;t fit in any of the logging categories, simply add a new line like this:</p></div>
+<div class="listingblock">
+<div class="content"><div class="highlight"><pre><span></span><span class="n">foo</span> <span class="o">=</span> <span class="n">getLogger</span><span class="p">(</span><span class="s1">&#39;foo&#39;</span><span class="p">)</span>
+</pre></div></div></div>
+<div class="paragraph"><p>Then in your source files, do this:</p></div>
+<div class="listingblock">
+<div class="content"><div class="highlight"><pre><span></span><span class="kn">from</span> <span class="nn">qutebrowser.utils</span> <span class="kn">import</span> <span class="n">log</span>
+<span class="o">...</span>
+<span class="n">log</span><span class="o">.</span><span class="n">foo</span><span class="o">.</span><span class="n">debug</span><span class="p">(</span><span class="s2">&quot;Hello World&quot;</span><span class="p">)</span>
+</pre></div></div></div>
+<div class="paragraph"><p>The following logging levels are available for every logger:</p></div>
+<div class="tableblock">
+<table rules="all"
+width="75%"
+frame="border"
+cellspacing="0" cellpadding="4">
+<col width="25%" />
+<col width="75%" />
+<tbody>
+<tr>
+<td align="left" valign="top"><p class="table">critical</p></td>
+<td align="left" valign="top"><p class="table">Critical issue, qutebrowser can&#8217;t continue to run.</p></td>
+</tr>
+<tr>
+<td align="left" valign="top"><p class="table">error</p></td>
+<td align="left" valign="top"><p class="table">There was an issue and some kind of operation was abandoned.</p></td>
+</tr>
+<tr>
+<td align="left" valign="top"><p class="table">warning</p></td>
+<td align="left" valign="top"><p class="table">There was an issue but the operation can continue running.</p></td>
+</tr>
+<tr>
+<td align="left" valign="top"><p class="table">info</p></td>
+<td align="left" valign="top"><p class="table">General informational messages.</p></td>
+</tr>
+<tr>
+<td align="left" valign="top"><p class="table">debug</p></td>
+<td align="left" valign="top"><p class="table">Verbose debugging information.</p></td>
+</tr>
+</tbody>
+</table>
+</div>
+</div>
+<div class="sect2">
+<h3 id="commands">Commands</h3>
+<div class="paragraph"><p>qutebrowser has the concept of functions which are exposed to the user as
+commands.</p></div>
+<div class="paragraph"><p>Creating a new command is straightforward:</p></div>
+<div class="listingblock">
+<div class="content"><div class="highlight"><pre><span></span><span class="kn">from</span> <span class="nn">qutebrowser.api</span> <span class="kn">import</span> <span class="n">cmdutils</span>
+
+<span class="o">...</span>
+
+<span class="nd">@cmdutils.register</span><span class="p">(</span><span class="o">...</span><span class="p">)</span>
+<span class="k">def</span> <span class="nf">foo</span><span class="p">():</span>
+    <span class="o">...</span>
+</pre></div></div></div>
+<div class="paragraph"><p>The commands arguments are automatically deduced by inspecting your function.</p></div>
+<div class="paragraph"><p>If the function is a method of a class, the <code>@cmdutils.register</code> decorator
+needs to have an <code>instance=...</code> parameter which points to the (single/main)
+instance of the class.</p></div>
+<div class="paragraph"><p>The <code>instance</code> parameter is the name of an object in the object registry, which
+then gets passed as the <code>self</code> parameter to the handler. The <code>scope</code> argument
+selects which object registry (global, per-tab, etc.) to use.  See the
+<a href="#object-registry">object registry</a> section for details.</p></div>
+<div class="paragraph"><p>There are also other arguments to customize the way the command is
+registered; see the class documentation for <code>register</code> in
+<code>qutebrowser.api.cmdutils</code> for details.</p></div>
+<div class="paragraph"><p>The types of the function arguments are inferred based on their default values,
+e.g., an argument <code>foo=True</code> will be converted to a flag <code>-f</code>/<code>--foo</code> in
+qutebrowser&#8217;s commandline.</p></div>
+<div class="paragraph"><p>The type can be overridden using Python&#8217;s
+<a href="http://legacy.python.org/dev/peps/pep-3107/">function annotations</a>:</p></div>
+<div class="listingblock">
+<div class="content"><div class="highlight"><pre><span></span><span class="nd">@cmdutils.register</span><span class="p">(</span><span class="o">...</span><span class="p">)</span>
+<span class="k">def</span> <span class="nf">foo</span><span class="p">(</span><span class="n">bar</span><span class="p">:</span> <span class="nb">int</span><span class="p">,</span> <span class="n">baz</span><span class="o">=</span><span class="bp">True</span><span class="p">):</span>
+    <span class="o">...</span>
+</pre></div></div></div>
+<div class="paragraph"><p>Possible values:</p></div>
+<div class="ulist"><ul>
+<li>
+<p>
+A callable (<code>int</code>, <code>float</code>, etc.): Gets called to validate/convert the value.
+</p>
+</li>
+<li>
+<p>
+A python enum type: All members of the enum are possible values.
+</p>
+</li>
+<li>
+<p>
+A <code>typing.Union</code> of multiple types above: Any of these types are valid
+  values, e.g., <code>typing.Union[str, int]</code>.
+</p>
+</li>
+</ul></div>
+<div class="paragraph"><p>You can customize how an argument is handled using the <code>@cmdutils.argument</code>
+decorator <strong>after</strong> <code>@cmdutils.register</code>. This can, for example, be used to
+customize the flag an argument should get:</p></div>
+<div class="listingblock">
+<div class="content"><div class="highlight"><pre><span></span><span class="nd">@cmdutils.register</span><span class="p">(</span><span class="o">...</span><span class="p">)</span>
+<span class="nd">@cmdutils.argument</span><span class="p">(</span><span class="s1">&#39;bar&#39;</span><span class="p">,</span> <span class="n">flag</span><span class="o">=</span><span class="s1">&#39;c&#39;</span><span class="p">)</span>
+<span class="k">def</span> <span class="nf">foo</span><span class="p">(</span><span class="n">bar</span><span class="p">):</span>
+    <span class="o">...</span>
+</pre></div></div></div>
+<div class="paragraph"><p>For a <code>str</code> argument, you can restrict the allowed strings using <code>choices</code>:</p></div>
+<div class="listingblock">
+<div class="content"><div class="highlight"><pre><span></span><span class="nd">@cmdutils.register</span><span class="p">(</span><span class="o">...</span><span class="p">)</span>
+<span class="nd">@cmdutils.argument</span><span class="p">(</span><span class="s1">&#39;bar&#39;</span><span class="p">,</span> <span class="n">choices</span><span class="o">=</span><span class="p">[</span><span class="s1">&#39;val1&#39;</span><span class="p">,</span> <span class="s1">&#39;val2&#39;</span><span class="p">])</span>
+<span class="k">def</span> <span class="nf">foo</span><span class="p">(</span><span class="n">bar</span><span class="p">:</span> <span class="nb">str</span><span class="p">):</span>
+    <span class="o">...</span>
+</pre></div></div></div>
+<div class="paragraph"><p>For <code>typing.Union</code> types, the given <code>choices</code> are only checked if other types
+(like <code>int</code>) don&#8217;t match.</p></div>
+<div class="paragraph"><p>The following arguments are supported for <code>@cmdutils.argument</code>:</p></div>
+<div class="ulist"><ul>
+<li>
+<p>
+<code>flag</code>: Customize the short flag (<code>-x</code>) the argument will get.
+</p>
+</li>
+<li>
+<p>
+<code>value</code>: Tell qutebrowser to fill the argument with special values:
+</p>
+</li>
+<li>
+<p>
+<code>value=cmdutils.Value.count</code>: The <code>count</code> given by the user to the command.
+</p>
+</li>
+<li>
+<p>
+<code>value=cmdutils.Value.win_id</code>: The window ID of the current window.
+</p>
+</li>
+<li>
+<p>
+<code>value=cmdutils.Value.cur_tab</code>: The tab object which is currently focused.
+</p>
+</li>
+<li>
+<p>
+<code>completion</code>: A completion function (see <code>qutebrowser.completions.models.*</code>)
+  to use when completing arguments for the given command.
+</p>
+</li>
+<li>
+<p>
+<code>choices</code>: The allowed string choices for the argument.
+</p>
+</li>
+</ul></div>
+<div class="paragraph"><p>The name of an argument will always be the parameter name, with any trailing
+underscores stripped and underscores replaced by dashes.</p></div>
+</div>
+<div class="sect2">
+<h3 id="handling-urls">Handling URLs</h3>
+<div class="paragraph"><p>qutebrowser handles two different types of URLs: URLs as a string, and URLs as
+the Qt <code>QUrl</code> type. As this can get confusing quickly, please follow the
+following guidelines:</p></div>
+<div class="ulist"><ul>
+<li>
+<p>
+Convert a string to a QUrl object as early as possible, i.e., directly after
+the user did enter it.
+</p>
+<div class="ulist"><ul>
+<li>
+<p>
+Use <code>utils.urlutils.fuzzy_url</code> if the URL is entered by the user
+      somewhere.
+</p>
+</li>
+<li>
+<p>
+Be sure you handle <code>utils.urlutils.FuzzyError</code> and display an error
+      message to the user.
+</p>
+</li>
+</ul></div>
+</li>
+<li>
+<p>
+Convert a <code>QUrl</code> object to a string as late as possible, i.e., before
+displaying it to the user.
+</p>
+<div class="ulist"><ul>
+<li>
+<p>
+If you want to display the URL to the user, use <code>url.toDisplayString()</code>
+      so password information is removed.
+</p>
+</li>
+<li>
+<p>
+If you want to get the URL as string for some other reason, you most
+      likely want to add the <code>QUrl.EncodeFully</code> and <code>QUrl.RemovePassword</code>
+      flags.
+</p>
+</li>
+</ul></div>
+</li>
+<li>
+<p>
+Name a string URL something like <code>urlstr</code>, and a <code>QUrl</code> something like <code>url</code>.
+</p>
+</li>
+<li>
+<p>
+Mention in the docstring whether your function needs a URL string or a
+<code>QUrl</code>.
+</p>
+</li>
+<li>
+<p>
+Call <code>ensure_valid</code> from <code>utils.qtutils</code> whenever getting or creating a
+<code>QUrl</code> and take appropriate action if not. Note the URL of the current page
+always could be an invalid QUrl (if nothing is loaded yet).
+</p>
+</li>
+</ul></div>
+</div>
+<div class="sect2">
+<h3 id="_running_valgrind_on_qtwebkit">Running valgrind on QtWebKit</h3>
+<div class="paragraph"><p>If you want to run qutebrowser (and thus QtWebKit) with
+<a href="http://valgrind.org/">valgrind</a>, you&#8217;ll need to pass <code>--smc-check=all</code> to it or
+recompile QtWebKit with the Javascript JIT disabled.</p></div>
+<div class="paragraph"><p>This is needed so valgrind handles self-modifying code correctly:</p></div>
+<div class="quoteblock">
+<div class="content">
+<div class="paragraph"><p>This option controls Valgrind&#8217;s detection of self-modifying code. If no
+checking is done and a program executes some code, overwrites it with new
+code, and then executes the new code, Valgrind will continue to execute the
+translations it made for the old code. This will likely lead to incorrect
+behavior and/or crashes.</p></div>
+<div class="paragraph"><p>&#8230;</p></div>
+<div class="paragraph"><p>Note that the default option will catch the vast majority of cases. The main
+case it will not catch is programs such as JIT compilers that dynamically
+generate code and subsequently overwrite part or all of it. Running with all
+will slow Valgrind down noticeably.</p></div>
+</div>
+<div class="attribution">
+</div></div>
+</div>
+<div class="sect2">
+<h3 id="_setting_up_a_windows_development_environment">Setting up a Windows Development Environment</h3>
+<div class="ulist"><ul>
+<li>
+<p>
+Install <a href="https://www.python.org/downloads/release/python-362/">Python 3.6</a>.
+</p>
+</li>
+<li>
+<p>
+Install PyQt via <code>pip install PyQt5</code>.
+</p>
+</li>
+<li>
+<p>
+Create a file at <code>C:\Windows\system32\python3.bat</code> with the following content (adjust the path as necessary):
+  <code>@C:\Python36\python %*</code>.
+  This will make the Python 3.6 interpreter available as <code>python3</code>, which is used by various development scripts.
+</p>
+</li>
+<li>
+<p>
+Install git from the <a href="https://git-scm.com/download/win">git-scm downloads page</a>.
+  Try not to enable <code>core.autocrlf</code>, since that will cause <code>flake8</code> to complain a lot. Use an editor that can deal with plain line feeds instead.
+</p>
+</li>
+<li>
+<p>
+Clone your favourite qutebrowser repository.
+</p>
+</li>
+<li>
+<p>
+To install tox, open an elevated cmd, enter your working directory and run <code>pip install -rmisc/requirements/requirements-tox.txt</code>.
+</p>
+</li>
+</ul></div>
+<div class="paragraph"><p>Note that the <code>flake8</code> tox env might not run due to encoding errors despite having LANG/LC_* set correctly.</p></div>
+</div>
+<div class="sect2">
+<h3 id="_rebuilding_the_website">Rebuilding the website</h3>
+<div class="paragraph"><p>If you want to rebuild the website, run <code>./scripts/asciidoc2html.py --website &lt;outputdir&gt;</code>.</p></div>
+</div>
+<div class="sect2">
+<h3 id="_chrome_urls">Chrome URLs</h3>
+<div class="paragraph"><p>With the QtWebEngine backend, qutebrowser supports several chrome:// urls which
+can be useful for debugging:</p></div>
+<div class="ulist"><ul>
+<li>
+<p>
+chrome://appcache-internals/
+</p>
+</li>
+<li>
+<p>
+chrome://blob-internals/
+</p>
+</li>
+<li>
+<p>
+chrome://gpu/
+</p>
+</li>
+<li>
+<p>
+chrome://histograms/
+</p>
+</li>
+<li>
+<p>
+chrome://indexeddb-internals/
+</p>
+</li>
+<li>
+<p>
+chrome://media-internals/
+</p>
+</li>
+<li>
+<p>
+chrome://network-errors/
+</p>
+</li>
+<li>
+<p>
+chrome://serviceworker-internals/
+</p>
+</li>
+<li>
+<p>
+chrome://webrtc-internals/
+</p>
+</li>
+<li>
+<p>
+chrome://crash/ (crashes the current renderer process!)
+</p>
+</li>
+<li>
+<p>
+chrome://kill/ (kills the current renderer process!)
+</p>
+</li>
+<li>
+<p>
+chrome://gpucrash/ (crashes qutebrowser!)
+</p>
+</li>
+<li>
+<p>
+chrome://gpuhang/ (hangs qutebrowser!)
+</p>
+</li>
+<li>
+<p>
+chrome://gpuclean/ (crashes the current renderer process!)
+</p>
+</li>
+<li>
+<p>
+chrome://ppapiflashcrash/
+</p>
+</li>
+<li>
+<p>
+chrome://ppapiflashhang/
+</p>
+</li>
+<li>
+<p>
+chrome://quota-internals/ (Qt 5.11)
+</p>
+</li>
+<li>
+<p>
+chrome://taskscheduler-internals/ (Qt 5.11)
+</p>
+</li>
+<li>
+<p>
+chrome://sandbox/ (Qt 5.11, Linux only)
+</p>
+</li>
+</ul></div>
+</div>
+<div class="sect2">
+<h3 id="_qtwebengine_internals">QtWebEngine internals</h3>
+<div class="paragraph"><p>This is mostly useful for qutebrowser maintainers to work around issues in Qt - if you don&#8217;t understand it, don&#8217;t worry, just ignore it.</p></div>
+<div class="paragraph"><p>The hierarchy of widgets when QtWebEngine is involved looks like this:</p></div>
+<div class="ulist"><ul>
+<li>
+<p>
+qutebrowser has a <code>WebEngineTab</code> object, which is its abstraction over QtWebKit/QtWebEngine.
+</p>
+</li>
+<li>
+<p>
+The <code>WebEngineTab</code> has a <code>_widget</code> attribute, which is the <a href="https://doc.qt.io/qt-5/qwebengineview.html">QWebEngineView</a>
+</p>
+</li>
+<li>
+<p>
+That view has a <a href="https://doc.qt.io/qt-5/qwebenginepage.html">QWebEnginePage</a> for everything which doesn&#8217;t require rendering.
+</p>
+</li>
+<li>
+<p>
+The view also has a layout with exactly one element (which also is its <code>focusProxy()</code>)
+</p>
+</li>
+<li>
+<p>
+That element is the  <a href="http://code.qt.io/cgit/qt/qtwebengine.git/tree/src/webenginewidgets/render_widget_host_view_qt_delegate_widget.cpp">RenderWidgetHostViewQtDelegateWidget</a> (it inherits <a href="https://doc.qt.io/qt-5/qquickwidget.html">QQuickWidget</a>) - also often referred to as RWHV or RWHVQDW. It can be obtained via <code>sip.cast(tab._widget.focusProxy(), QQuickWidget)</code>.
+</p>
+</li>
+<li>
+<p>
+Calling <code>rootObject()</code> on that gives us the <a href="https://doc.qt.io/qt-5/qquickitem.html">QQuickItem</a> where Chromium renders into (?). With it, we can do things like <code>.setRotation(20)</code>.
+</p>
+</li>
+</ul></div>
+</div>
+</div>
+</div>
+<div class="sect1">
+<h2 id="_style_conventions">Style conventions</h2>
+<div class="sectionbody">
+<div class="paragraph"><p>qutebrowser&#8217;s coding conventions are based on
+<a href="http://legacy.python.org/dev/peps/pep-0008/">PEP8</a> and the <a href="https://google.github.io/styleguide/pyguide.html">Google Python style guidelines</a> with some additions:</p></div>
+<div class="ulist"><ul>
+<li>
+<p>
+The <em>Raise:</em> section is not added to the docstring.
+</p>
+</li>
+<li>
+<p>
+Methods overriding Qt methods (obviously!) don&#8217;t follow the naming schemes.
+</p>
+</li>
+<li>
+<p>
+Everything else does though, even slots.
+</p>
+</li>
+<li>
+<p>
+Docstrings should look like described in
+<a href="http://legacy.python.org/dev/peps/pep-0257/">PEP257</a> and the google guidelines.
+</p>
+</li>
+<li>
+<p>
+Class docstrings have additional <em>Attributes:</em>, <em>Class attributes:</em> and
+  <em>Signals:</em> sections.
+</p>
+</li>
+<li>
+<p>
+In docstrings of command handlers (registered via <code>@cmdutils.register</code>), the
+description should be split into two parts by using <code>//</code> - the first part is
+the description of the command like it will appear in the documentation, the
+second part is "internal" documentation only relevant to people reading the
+sourcecode.
+</p>
+<div class="paragraph"><p>Example for a class docstring:</p></div>
+<div class="listingblock">
+<div class="content"><div class="highlight"><pre><span></span><span class="sd">&quot;&quot;&quot;Some object.</span>
+
+<span class="sd">Attributes:</span>
+<span class="sd">    blub: The current thing to handle.</span>
+
+<span class="sd">Signals:</span>
+<span class="sd">    valueChanged: Emitted when a value changed.</span>
+<span class="sd">                  arg: The new value</span>
+<span class="sd">&quot;&quot;&quot;</span>
+</pre></div></div></div>
+<div class="paragraph"><p>Example for a method/function docstring:</p></div>
+<div class="listingblock">
+<div class="content"><div class="highlight"><pre><span></span><span class="sd">&quot;&quot;&quot;Do something special.</span>
+
+<span class="sd">This will do something.</span>
+
+<span class="sd">//</span>
+
+<span class="sd">It is based on http://example.com/.</span>
+
+<span class="sd">Args:</span>
+<span class="sd">    foo: ...</span>
+
+<span class="sd">Return:</span>
+<span class="sd">    True if something, False if something else.</span>
+<span class="sd">&quot;&quot;&quot;</span>
+</pre></div></div></div>
+</li>
+<li>
+<p>
+The layout of a module should be roughly like this:
+</p>
+<div class="ulist"><ul>
+<li>
+<p>
+Shebang (<code>#!/usr/bin/python</code>, if needed)
+</p>
+</li>
+<li>
+<p>
+vim-modeline (<code># vim: ft=python fileencoding=utf-8 sts=4 sw=4 et</code>)
+</p>
+</li>
+<li>
+<p>
+Copyright
+</p>
+</li>
+<li>
+<p>
+GPL boilerplate
+</p>
+</li>
+<li>
+<p>
+Module docstring
+</p>
+</li>
+<li>
+<p>
+Python standard library imports
+</p>
+</li>
+<li>
+<p>
+PyQt imports
+</p>
+</li>
+<li>
+<p>
+qutebrowser imports
+</p>
+</li>
+<li>
+<p>
+functions
+</p>
+</li>
+<li>
+<p>
+classes
+</p>
+</li>
+</ul></div>
+</li>
+<li>
+<p>
+The layout of a class should be like this:
+</p>
+<div class="ulist"><ul>
+<li>
+<p>
+docstring
+</p>
+</li>
+<li>
+<p>
+<code>__magic__</code> methods
+</p>
+</li>
+<li>
+<p>
+other methods
+</p>
+</li>
+<li>
+<p>
+overrides of Qt methods
+</p>
+</li>
+</ul></div>
+</li>
+</ul></div>
+</div>
+</div>
+<div class="sect1">
+<h2 id="_checklists">Checklists</h2>
+<div class="sectionbody">
+<div class="paragraph"><p>These are mainly intended for myself, but they also fit in here well.</p></div>
+<div class="sect2">
+<h3 id="_new_qt_release">New Qt release</h3>
+<div class="ulist"><ul>
+<li>
+<p>
+Run all tests and check nothing is broken.
+</p>
+</li>
+<li>
+<p>
+Check the
+<a href="https://bugreports.qt.io/issues/?jql=reporter%20%3D%20%22The%20Compiler%22%20ORDER%20BY%20fixVersion%20ASC">Qt bugtracker</a>
+and make sure all bugs marked as resolved are actually fixed.
+</p>
+</li>
+<li>
+<p>
+Update own PKGBUILDs based on upstream Archlinux updates and rebuild.
+</p>
+</li>
+<li>
+<p>
+Update recommended Qt version in <code>README</code>.
+</p>
+</li>
+<li>
+<p>
+Grep for <code>WORKAROUND</code> in the code and test if fixed stuff works without the
+workaround.
+</p>
+</li>
+<li>
+<p>
+Check relevant
+<a href="https://github.com/qutebrowser/qutebrowser/issues?q=is%3Aopen+is%3Aissue+label%3Aqt">qutebrowser
+bugs</a> and check if they&#8217;re fixed.
+</p>
+</li>
+</ul></div>
+</div>
+<div class="sect2">
+<h3 id="_new_pyqt_release">New PyQt release</h3>
+<div class="ulist"><ul>
+<li>
+<p>
+See above.
+</p>
+</li>
+<li>
+<p>
+Update <code>tox.ini</code>/<code>.travis.yml</code>/<code>.appveyor.yml</code> to test new versions.
+</p>
+</li>
+</ul></div>
+</div>
+<div class="sect2">
+<h3 id="_qutebrowser_release">qutebrowser release</h3>
+<div class="ulist"><ul>
+<li>
+<p>
+Make sure there are no unstaged changes and the tests are green.
+</p>
+</li>
+<li>
+<p>
+Make sure all issues with the related milestone are closed.
+</p>
+</li>
+<li>
+<p>
+Consider updating the completions for <code>content.headers.user_agent</code> in <code>configdata.yml</code>.
+</p>
+</li>
+<li>
+<p>
+Make sure Python is up-to-date on build machines.
+</p>
+</li>
+<li>
+<p>
+Mark the milestone at <a href="https://github.com/qutebrowser/qutebrowser/milestones">https://github.com/qutebrowser/qutebrowser/milestones</a> as closed.
+</p>
+</li>
+<li>
+<p>
+Run <code>./.venv/bin/python3 scripts/dev/update_version.py {major,minor,patch}</code>.
+</p>
+</li>
+<li>
+<p>
+Run the printed instructions accordingly.
+</p>
+</li>
+<li>
+<p>
+Update <code>qutebrowser-git</code> PKGBUILD if dependencies/install changed.
+</p>
+</li>
+<li>
+<p>
+Announce to qutebrowser and qutebrowser-announce mailinglist.
+</p>
+</li>
+</ul></div>
+</div>
+</div>
+</div>
+</div>
+<div id="footnotes"><hr /></div>
+<div id="footer">
+<div id="footer-text">
+Last updated
+ 2019-07-18 12:25:35 CEST
+</div>
+</div>
+</body>
+</html>