<?xml version="1.0" encoding="UTF-8"?>
<!DOCTYPE html PUBLIC "-//W3C//DTD XHTML 1.1//EN"
    "http://www.w3.org/TR/xhtml11/DTD/xhtml11.dtd">
<html xmlns="http://www.w3.org/1999/xhtml" xml:lang="en">
<head>
<meta http-equiv="Content-Type" content="application/xhtml+xml; charset=UTF-8" />
<meta name="generator" content="AsciiDoc 8.6.10" />
<title>Frequently asked questions</title>
<style type="text/css">
/* Shared CSS for AsciiDoc xhtml11 and html5 backends */

/* Default font. */
body {
  font-family: Georgia,serif;
}

/* Title font. */
h1, h2, h3, h4, h5, h6,
div.title, caption.title,
thead, p.table.header,
#toctitle,
#author, #revnumber, #revdate, #revremark,
#footer {
  font-family: Arial,Helvetica,sans-serif;
}

body {
  margin: 1em 5% 1em 5%;
}

a {
  color: blue;
  text-decoration: underline;
}
a:visited {
  color: fuchsia;
}

em {
  font-style: italic;
  color: navy;
}

strong {
  font-weight: bold;
  color: #083194;
}

h1, h2, h3, h4, h5, h6 {
  color: #527bbd;
  margin-top: 1.2em;
  margin-bottom: 0.5em;
  line-height: 1.3;
}

h1, h2, h3 {
  border-bottom: 2px solid silver;
}
h2 {
  padding-top: 0.5em;
}
h3 {
  float: left;
}
h3 + * {
  clear: left;
}
h5 {
  font-size: 1.0em;
}

div.sectionbody {
  margin-left: 0;
}

hr {
  border: 1px solid silver;
}

p {
  margin-top: 0.5em;
  margin-bottom: 0.5em;
}

ul, ol, li > p {
  margin-top: 0;
}
ul > li     { color: #aaa; }
ul > li > * { color: black; }

.monospaced, code, pre {
  font-family: "Courier New", Courier, monospace;
  font-size: inherit;
  color: navy;
  padding: 0;
  margin: 0;
}
pre {
  white-space: pre-wrap;
}

#author {
  color: #527bbd;
  font-weight: bold;
  font-size: 1.1em;
}
#email {
}
#revnumber, #revdate, #revremark {
}

#footer {
  font-size: small;
  border-top: 2px solid silver;
  padding-top: 0.5em;
  margin-top: 4.0em;
}
#footer-text {
  float: left;
  padding-bottom: 0.5em;
}
#footer-badges {
  float: right;
  padding-bottom: 0.5em;
}

#preamble {
  margin-top: 1.5em;
  margin-bottom: 1.5em;
}
div.imageblock, div.exampleblock, div.verseblock,
div.quoteblock, div.literalblock, div.listingblock, div.sidebarblock,
div.admonitionblock {
  margin-top: 1.0em;
  margin-bottom: 1.5em;
}
div.admonitionblock {
  margin-top: 2.0em;
  margin-bottom: 2.0em;
  margin-right: 10%;
  color: #606060;
}

div.content { /* Block element content. */
  padding: 0;
}

/* Block element titles. */
div.title, caption.title {
  color: #527bbd;
  font-weight: bold;
  text-align: left;
  margin-top: 1.0em;
  margin-bottom: 0.5em;
}
div.title + * {
  margin-top: 0;
}

td div.title:first-child {
  margin-top: 0.0em;
}
div.content div.title:first-child {
  margin-top: 0.0em;
}
div.content + div.title {
  margin-top: 0.0em;
}

div.sidebarblock > div.content {
  background: #ffffee;
  border: 1px solid #dddddd;
  border-left: 4px solid #f0f0f0;
  padding: 0.5em;
}

div.listingblock > div.content {
  border: 1px solid #dddddd;
  border-left: 5px solid #f0f0f0;
  background: #f8f8f8;
  padding: 0.5em;
}

div.quoteblock, div.verseblock {
  padding-left: 1.0em;
  margin-left: 1.0em;
  margin-right: 10%;
  border-left: 5px solid #f0f0f0;
  color: #888;
}

div.quoteblock > div.attribution {
  padding-top: 0.5em;
  text-align: right;
}

div.verseblock > pre.content {
  font-family: inherit;
  font-size: inherit;
}
div.verseblock > div.attribution {
  padding-top: 0.75em;
  text-align: left;
}
/* DEPRECATED: Pre version 8.2.7 verse style literal block. */
div.verseblock + div.attribution {
  text-align: left;
}

div.admonitionblock .icon {
  vertical-align: top;
  font-size: 1.1em;
  font-weight: bold;
  text-decoration: underline;
  color: #527bbd;
  padding-right: 0.5em;
}
div.admonitionblock td.content {
  padding-left: 0.5em;
  border-left: 3px solid #dddddd;
}

div.exampleblock > div.content {
  border-left: 3px solid #dddddd;
  padding-left: 0.5em;
}

div.imageblock div.content { padding-left: 0; }
span.image img { border-style: none; vertical-align: text-bottom; }
a.image:visited { color: white; }

dl {
  margin-top: 0.8em;
  margin-bottom: 0.8em;
}
dt {
  margin-top: 0.5em;
  margin-bottom: 0;
  font-style: normal;
  color: navy;
}
dd > *:first-child {
  margin-top: 0.1em;
}

ul, ol {
    list-style-position: outside;
}
ol.arabic {
  list-style-type: decimal;
}
ol.loweralpha {
  list-style-type: lower-alpha;
}
ol.upperalpha {
  list-style-type: upper-alpha;
}
ol.lowerroman {
  list-style-type: lower-roman;
}
ol.upperroman {
  list-style-type: upper-roman;
}

div.compact ul, div.compact ol,
div.compact p, div.compact p,
div.compact div, div.compact div {
  margin-top: 0.1em;
  margin-bottom: 0.1em;
}

tfoot {
  font-weight: bold;
}
td > div.verse {
  white-space: pre;
}

div.hdlist {
  margin-top: 0.8em;
  margin-bottom: 0.8em;
}
div.hdlist tr {
  padding-bottom: 15px;
}
dt.hdlist1.strong, td.hdlist1.strong {
  font-weight: bold;
}
td.hdlist1 {
  vertical-align: top;
  font-style: normal;
  padding-right: 0.8em;
  color: navy;
}
td.hdlist2 {
  vertical-align: top;
}
div.hdlist.compact tr {
  margin: 0;
  padding-bottom: 0;
}

.comment {
  background: yellow;
}

.footnote, .footnoteref {
  font-size: 0.8em;
}

span.footnote, span.footnoteref {
  vertical-align: super;
}

#footnotes {
  margin: 20px 0 20px 0;
  padding: 7px 0 0 0;
}

#footnotes div.footnote {
  margin: 0 0 5px 0;
}

#footnotes hr {
  border: none;
  border-top: 1px solid silver;
  height: 1px;
  text-align: left;
  margin-left: 0;
  width: 20%;
  min-width: 100px;
}

div.colist td {
  padding-right: 0.5em;
  padding-bottom: 0.3em;
  vertical-align: top;
}
div.colist td img {
  margin-top: 0.3em;
}

@media print {
  #footer-badges { display: none; }
}

#toc {
  margin-bottom: 2.5em;
}

#toctitle {
  color: #527bbd;
  font-size: 1.1em;
  font-weight: bold;
  margin-top: 1.0em;
  margin-bottom: 0.1em;
}

div.toclevel0, div.toclevel1, div.toclevel2, div.toclevel3, div.toclevel4 {
  margin-top: 0;
  margin-bottom: 0;
}
div.toclevel2 {
  margin-left: 2em;
  font-size: 0.9em;
}
div.toclevel3 {
  margin-left: 4em;
  font-size: 0.9em;
}
div.toclevel4 {
  margin-left: 6em;
  font-size: 0.9em;
}

span.aqua { color: aqua; }
span.black { color: black; }
span.blue { color: blue; }
span.fuchsia { color: fuchsia; }
span.gray { color: gray; }
span.green { color: green; }
span.lime { color: lime; }
span.maroon { color: maroon; }
span.navy { color: navy; }
span.olive { color: olive; }
span.purple { color: purple; }
span.red { color: red; }
span.silver { color: silver; }
span.teal { color: teal; }
span.white { color: white; }
span.yellow { color: yellow; }

span.aqua-background { background: aqua; }
span.black-background { background: black; }
span.blue-background { background: blue; }
span.fuchsia-background { background: fuchsia; }
span.gray-background { background: gray; }
span.green-background { background: green; }
span.lime-background { background: lime; }
span.maroon-background { background: maroon; }
span.navy-background { background: navy; }
span.olive-background { background: olive; }
span.purple-background { background: purple; }
span.red-background { background: red; }
span.silver-background { background: silver; }
span.teal-background { background: teal; }
span.white-background { background: white; }
span.yellow-background { background: yellow; }

span.big { font-size: 2em; }
span.small { font-size: 0.6em; }

span.underline { text-decoration: underline; }
span.overline { text-decoration: overline; }
span.line-through { text-decoration: line-through; }

div.unbreakable { page-break-inside: avoid; }


/*
 * xhtml11 specific
 *
 * */

div.tableblock {
  margin-top: 1.0em;
  margin-bottom: 1.5em;
}
div.tableblock > table {
  border: 3px solid #527bbd;
}
thead, p.table.header {
  font-weight: bold;
  color: #527bbd;
}
p.table {
  margin-top: 0;
}
/* Because the table frame attribute is overriden by CSS in most browsers. */
div.tableblock > table[frame="void"] {
  border-style: none;
}
div.tableblock > table[frame="hsides"] {
  border-left-style: none;
  border-right-style: none;
}
div.tableblock > table[frame="vsides"] {
  border-top-style: none;
  border-bottom-style: none;
}


/*
 * html5 specific
 *
 * */

table.tableblock {
  margin-top: 1.0em;
  margin-bottom: 1.5em;
}
thead, p.tableblock.header {
  font-weight: bold;
  color: #527bbd;
}
p.tableblock {
  margin-top: 0;
}
table.tableblock {
  border-width: 3px;
  border-spacing: 0px;
  border-style: solid;
  border-color: #527bbd;
  border-collapse: collapse;
}
th.tableblock, td.tableblock {
  border-width: 1px;
  padding: 4px;
  border-style: solid;
  border-color: #527bbd;
}

table.tableblock.frame-topbot {
  border-left-style: hidden;
  border-right-style: hidden;
}
table.tableblock.frame-sides {
  border-top-style: hidden;
  border-bottom-style: hidden;
}
table.tableblock.frame-none {
  border-style: hidden;
}

th.tableblock.halign-left, td.tableblock.halign-left {
  text-align: left;
}
th.tableblock.halign-center, td.tableblock.halign-center {
  text-align: center;
}
th.tableblock.halign-right, td.tableblock.halign-right {
  text-align: right;
}

th.tableblock.valign-top, td.tableblock.valign-top {
  vertical-align: top;
}
th.tableblock.valign-middle, td.tableblock.valign-middle {
  vertical-align: middle;
}
th.tableblock.valign-bottom, td.tableblock.valign-bottom {
  vertical-align: bottom;
}


/*
 * manpage specific
 *
 * */

body.manpage h1 {
  padding-top: 0.5em;
  padding-bottom: 0.5em;
  border-top: 2px solid silver;
  border-bottom: 2px solid silver;
}
body.manpage h2 {
  border-style: none;
}
body.manpage div.sectionbody {
  margin-left: 3em;
}

@media print {
  body.manpage div#toc { display: none; }
}
.highlight .hll { background-color: #ffffcc }
.highlight  { background: #f8f8f8; }
.highlight .c { color: #408080; font-style: italic } /* Comment */
.highlight .err { border: 1px solid #FF0000 } /* Error */
.highlight .k { color: #008000; font-weight: bold } /* Keyword */
.highlight .o { color: #666666 } /* Operator */
.highlight .cm { color: #408080; font-style: italic } /* Comment.Multiline */
.highlight .cp { color: #BC7A00 } /* Comment.Preproc */
.highlight .c1 { color: #408080; font-style: italic } /* Comment.Single */
.highlight .cs { color: #408080; font-style: italic } /* Comment.Special */
.highlight .gd { color: #A00000 } /* Generic.Deleted */
.highlight .ge { font-style: italic } /* Generic.Emph */
.highlight .gr { color: #FF0000 } /* Generic.Error */
.highlight .gh { color: #000080; font-weight: bold } /* Generic.Heading */
.highlight .gi { color: #00A000 } /* Generic.Inserted */
.highlight .go { color: #808080 } /* Generic.Output */
.highlight .gp { color: #000080; font-weight: bold } /* Generic.Prompt */
.highlight .gs { font-weight: bold } /* Generic.Strong */
.highlight .gu { color: #800080; font-weight: bold } /* Generic.Subheading */
.highlight .gt { color: #0040D0 } /* Generic.Traceback */
.highlight .kc { color: #008000; font-weight: bold } /* Keyword.Constant */
.highlight .kd { color: #008000; font-weight: bold } /* Keyword.Declaration */
.highlight .kn { color: #008000; font-weight: bold } /* Keyword.Namespace */
.highlight .kp { color: #008000 } /* Keyword.Pseudo */
.highlight .kr { color: #008000; font-weight: bold } /* Keyword.Reserved */
.highlight .kt { color: #B00040 } /* Keyword.Type */
.highlight .m { color: #666666 } /* Literal.Number */
.highlight .s { color: #BA2121 } /* Literal.String */
.highlight .na { color: #7D9029 } /* Name.Attribute */
.highlight .nb { color: #008000 } /* Name.Builtin */
.highlight .nc { color: #0000FF; font-weight: bold } /* Name.Class */
.highlight .no { color: #880000 } /* Name.Constant */
.highlight .nd { color: #AA22FF } /* Name.Decorator */
.highlight .ni { color: #999999; font-weight: bold } /* Name.Entity */
.highlight .ne { color: #D2413A; font-weight: bold } /* Name.Exception */
.highlight .nf { color: #0000FF } /* Name.Function */
.highlight .nl { color: #A0A000 } /* Name.Label */
.highlight .nn { color: #0000FF; font-weight: bold } /* Name.Namespace */
.highlight .nt { color: #008000; font-weight: bold } /* Name.Tag */
.highlight .nv { color: #19177C } /* Name.Variable */
.highlight .ow { color: #AA22FF; font-weight: bold } /* Operator.Word */
.highlight .w { color: #bbbbbb } /* Text.Whitespace */
.highlight .mf { color: #666666 } /* Literal.Number.Float */
.highlight .mh { color: #666666 } /* Literal.Number.Hex */
.highlight .mi { color: #666666 } /* Literal.Number.Integer */
.highlight .mo { color: #666666 } /* Literal.Number.Oct */
.highlight .sb { color: #BA2121 } /* Literal.String.Backtick */
.highlight .sc { color: #BA2121 } /* Literal.String.Char */
.highlight .sd { color: #BA2121; font-style: italic } /* Literal.String.Doc */
.highlight .s2 { color: #BA2121 } /* Literal.String.Double */
.highlight .se { color: #BB6622; font-weight: bold } /* Literal.String.Escape */
.highlight .sh { color: #BA2121 } /* Literal.String.Heredoc */
.highlight .si { color: #BB6688; font-weight: bold } /* Literal.String.Interpol */
.highlight .sx { color: #008000 } /* Literal.String.Other */
.highlight .sr { color: #BB6688 } /* Literal.String.Regex */
.highlight .s1 { color: #BA2121 } /* Literal.String.Single */
.highlight .ss { color: #19177C } /* Literal.String.Symbol */
.highlight .bp { color: #008000 } /* Name.Builtin.Pseudo */
.highlight .vc { color: #19177C } /* Name.Variable.Class */
.highlight .vg { color: #19177C } /* Name.Variable.Global */
.highlight .vi { color: #19177C } /* Name.Variable.Instance */
.highlight .il { color: #666666 } /* Literal.Number.Integer.Long */


</style>
<script type="text/javascript">
/*<![CDATA[*/
var asciidoc = {  // Namespace.

/////////////////////////////////////////////////////////////////////
// Table Of Contents generator
/////////////////////////////////////////////////////////////////////

/* Author: Mihai Bazon, September 2002
 * http://students.infoiasi.ro/~mishoo
 *
 * Table Of Content generator
 * Version: 0.4
 *
 * Feel free to use this script under the terms of the GNU General Public
 * License, as long as you do not remove or alter this notice.
 */

 /* modified by Troy D. Hanson, September 2006. License: GPL */
 /* modified by Stuart Rackham, 2006, 2009. License: GPL */

// toclevels = 1..4.
toc: function (toclevels) {

  function getText(el) {
    var text = "";
    for (var i = el.firstChild; i != null; i = i.nextSibling) {
      if (i.nodeType == 3 /* Node.TEXT_NODE */) // IE doesn't speak constants.
        text += i.data;
      else if (i.firstChild != null)
        text += getText(i);
    }
    return text;
  }

  function TocEntry(el, text, toclevel) {
    this.element = el;
    this.text = text;
    this.toclevel = toclevel;
  }

  function tocEntries(el, toclevels) {
    var result = new Array;
    var re = new RegExp('[hH]([1-'+(toclevels+1)+'])');
    // Function that scans the DOM tree for header elements (the DOM2
    // nodeIterator API would be a better technique but not supported by all
    // browsers).
    var iterate = function (el) {
      for (var i = el.firstChild; i != null; i = i.nextSibling) {
        if (i.nodeType == 1 /* Node.ELEMENT_NODE */) {
          var mo = re.exec(i.tagName);
          if (mo && (i.getAttribute("class") || i.getAttribute("className")) != "float") {
            result[result.length] = new TocEntry(i, getText(i), mo[1]-1);
          }
          iterate(i);
        }
      }
    }
    iterate(el);
    return result;
  }

  var toc = document.getElementById("toc");
  if (!toc) {
    return;
  }

  // Delete existing TOC entries in case we're reloading the TOC.
  var tocEntriesToRemove = [];
  var i;
  for (i = 0; i < toc.childNodes.length; i++) {
    var entry = toc.childNodes[i];
    if (entry.nodeName.toLowerCase() == 'div'
     && entry.getAttribute("class")
     && entry.getAttribute("class").match(/^toclevel/))
      tocEntriesToRemove.push(entry);
  }
  for (i = 0; i < tocEntriesToRemove.length; i++) {
    toc.removeChild(tocEntriesToRemove[i]);
  }

  // Rebuild TOC entries.
  var entries = tocEntries(document.getElementById("content"), toclevels);
  for (var i = 0; i < entries.length; ++i) {
    var entry = entries[i];
    if (entry.element.id == "")
      entry.element.id = "_toc_" + i;
    var a = document.createElement("a");
    a.href = "#" + entry.element.id;
    a.appendChild(document.createTextNode(entry.text));
    var div = document.createElement("div");
    div.appendChild(a);
    div.className = "toclevel" + entry.toclevel;
    toc.appendChild(div);
  }
  if (entries.length == 0)
    toc.parentNode.removeChild(toc);
},


/////////////////////////////////////////////////////////////////////
// Footnotes generator
/////////////////////////////////////////////////////////////////////

/* Based on footnote generation code from:
 * http://www.brandspankingnew.net/archive/2005/07/format_footnote.html
 */

footnotes: function () {
  // Delete existing footnote entries in case we're reloading the footnodes.
  var i;
  var noteholder = document.getElementById("footnotes");
  if (!noteholder) {
    return;
  }
  var entriesToRemove = [];
  for (i = 0; i < noteholder.childNodes.length; i++) {
    var entry = noteholder.childNodes[i];
    if (entry.nodeName.toLowerCase() == 'div' && entry.getAttribute("class") == "footnote")
      entriesToRemove.push(entry);
  }
  for (i = 0; i < entriesToRemove.length; i++) {
    noteholder.removeChild(entriesToRemove[i]);
  }

  // Rebuild footnote entries.
  var cont = document.getElementById("content");
  var spans = cont.getElementsByTagName("span");
  var refs = {};
  var n = 0;
  for (i=0; i<spans.length; i++) {
    if (spans[i].className == "footnote") {
      n++;
      var note = spans[i].getAttribute("data-note");
      if (!note) {
        // Use [\s\S] in place of . so multi-line matches work.
        // Because JavaScript has no s (dotall) regex flag.
        note = spans[i].innerHTML.match(/\s*\[([\s\S]*)]\s*/)[1];
        spans[i].innerHTML =
          "[<a id='_footnoteref_" + n + "' href='#_footnote_" + n +
          "' title='View footnote' class='footnote'>" + n + "</a>]";
        spans[i].setAttribute("data-note", note);
      }
      noteholder.innerHTML +=
        "<div class='footnote' id='_footnote_" + n + "'>" +
        "<a href='#_footnoteref_" + n + "' title='Return to text'>" +
        n + "</a>. " + note + "</div>";
      var id =spans[i].getAttribute("id");
      if (id != null) refs["#"+id] = n;
    }
  }
  if (n == 0)
    noteholder.parentNode.removeChild(noteholder);
  else {
    // Process footnoterefs.
    for (i=0; i<spans.length; i++) {
      if (spans[i].className == "footnoteref") {
        var href = spans[i].getElementsByTagName("a")[0].getAttribute("href");
        href = href.match(/#.*/)[0];  // Because IE return full URL.
        n = refs[href];
        spans[i].innerHTML =
          "[<a href='#_footnote_" + n +
          "' title='View footnote' class='footnote'>" + n + "</a>]";
      }
    }
  }
},

install: function(toclevels) {
  var timerId;

  function reinstall() {
    asciidoc.footnotes();
    if (toclevels) {
      asciidoc.toc(toclevels);
    }
  }

  function reinstallAndRemoveTimer() {
    clearInterval(timerId);
    reinstall();
  }

  timerId = setInterval(reinstall, 500);
  if (document.addEventListener)
    document.addEventListener("DOMContentLoaded", reinstallAndRemoveTimer, false);
  else
    window.onload = reinstallAndRemoveTimer;
}

}
asciidoc.install();
/*]]>*/
</script>
</head>
<body class="article">
<div id="header">
<h1>Frequently asked questions</h1>
<span id="author">The Compiler</span><br />
<span id="email"><code>&lt;<a href="mailto:mail@qutebrowser.org">mail@qutebrowser.org</a>&gt;</code></span><br />
</div>
<div id="content">
<div id="preamble">
<div class="sectionbody">
<div class="qlist qanda"><ol>
<li>
<p><em>
What is qutebrowser based on?
</em></p>
<p>
    qutebrowser uses <a href="https://www.python.org/">Python</a>, <a href="https://www.qt.io/">Qt</a> and
    <a href="https://www.riverbankcomputing.com/software/pyqt/intro">PyQt</a>.
</p>
<div class="paragraph"><p>The concept of it is largely inspired by <a href="https://bitbucket.org/portix/dwb/">dwb</a>
and <a href="http://www.vimperator.org/vimperator">Vimperator</a>. Many actions and
key bindings are similar to dwb.</p></div>
</li>
<li>
<p><em>
Why another browser?
</em></p>
<p>
    It might be hard to believe, but I didn&#8217;t find any browser which I was
    happy with, so I started to write my own. Also, I needed a project to get
    into writing GUI applications with Python and
    <a href="https://www.qt.io/">Qt</a>/<a href="https://www.riverbankcomputing.com/software/pyqt/intro">PyQt</a>.
</p>
<div class="paragraph"><p>Read the next few questions to find out why I was unhappy with existing
software.</p></div>
</li>
<li>
<p><em>
What&#8217;s wrong with <a href="https://bitbucket.org/portix/dwb/">dwb</a>/<a href="https://sourceforge.net/projects/vimprobable/">vimprobable</a>/<a href="https://mason-larobina.github.io/luakit/">luakit</a>/jumanji/&#8230; (projects based on WebKitGTK)?
</em></p>
<p>
    Most of them are based on the <a href="https://webkitgtk.org/">WebKitGTK+</a>
    <a href="https://webkitgtk.org/reference/webkitgtk/stable/index.html">WebKit1</a> API,
    which causes a lot of crashes. As the GTK API using WebKit1 is
    <a href="https://lists.webkit.org/pipermail/webkit-gtk/2014-March/001821.html">deprecated</a>,
    these bugs are never going to be fixed.
</p>
<div class="paragraph"><p>When qutebrowser was created, the newer
<a href="https://webkitgtk.org/reference/webkit2gtk/stable/index.html">WebKit2 API</a> lacked
basic features like proxy support, and almost no projects have started porting
to WebKit2. In the meantime, this situation has improved a bit, but there are
still only a few projects which have some kind of WebKit2 support (see the
<a href="https://github.com/qutebrowser/qutebrowser#similar-projects">list of
alternatives</a>).</p></div>
<div class="paragraph"><p>qutebrowser uses <a href="https://www.qt.io/">Qt</a> and
<a href="https://wiki.qt.io/QtWebEngine">QtWebEngine</a> by default (and supports
<a href="https://wiki.qt.io/QtWebKit">QtWebKit</a> optionally). QtWebEngine is based on
Google&#8217;s <a href="https://www.chromium.org/Home">Chromium</a>. With an up-to-date Qt, it has
much more man-power behind it than WebKitGTK+ has, and thus supports more modern
web features - it&#8217;s also arguably more secure.</p></div>
</li>
<li>
<p><em>
What&#8217;s wrong with <a href="https://www.mozilla.org/en-US/firefox/new/">Firefox</a> and <a href="http://bug.5digits.org/pentadactyl/">Pentadactyl</a>/<a href="http://www.vimperator.org/vimperator">Vimperator</a>?
</em></p>
<p>
    Firefox likes to break compatibility with addons on each upgrade, gets
    slower and more bloated with every upgrade, and has some
    <a href="https://blog.mozilla.org/advancingcontent/2014/02/11/publisher-transformation-with-users-at-the-center/">horrible
    ideas</a> lately.
</p>
<div class="paragraph"><p>Also, developing addons for it is a nightmare.</p></div>
</li>
<li>
<p><em>
What&#8217;s wrong with <a href="https://www.chromium.org/Home">Chromium</a> and <a href="https://vimium.github.io/">Vimium</a>?
</em></p>
<p>
    The Chrome plugin API doesn&#8217;t seem to allow much freedom for plugin
    writers, which results in Vimium not really having all the features you&#8217;d
    expect from a proper minimal, vim-like browser.
</p>
</li>
<li>
<p><em>
Why Python?
</em></p>
<p>
    I enjoy writing Python since 2011, which made it one of the possible
    choices. I wanted to use <a href="https://www.qt.io/">Qt</a> because of
    <a href="https://wiki.qt.io/QtWebKit">QtWebKit</a> so I didn&#8217;t have
    <a href="https://wiki.qt.io/Category:LanguageBindings">many other choices</a>. I don&#8217;t
    like C++ and can&#8217;t write it very well, so that wasn&#8217;t an alternative.
</p>
</li>
<li>
<p><em>
But isn&#8217;t Python too slow for a browser?
</em></p>
<p>
    <a href="https://www.infoworld.com/d/application-development/van-rossum-python-not-too-slow-188715">No.</a>
    I believe efficiency while coding is a lot more important than efficiency
    while running. Also, most of the heavy lifting of qutebrowser is done by Qt
    and WebKit in C++, with the
    <a href="https://wiki.python.org/moin/GlobalInterpreterLock">GIL</a> released.
</p>
</li>
<li>
<p><em>
Is qutebrowser secure?
</em></p>
<p>
    Most security issues are in the backend (which handles networking,
    rendering, JavaScript, etc.) and not qutebrowser itself.
</p>
<div class="paragraph"><p>qutebrowser uses <a href="https://wiki.qt.io/QtWebEngine">QtWebEngine</a> by default.
QtWebEngine is based on Google&#8217;s <a href="https://www.chromium.org/Home">Chromium</a>. While
Qt only updates to a new Chromium release on every minor Qt release (all ~6
months), every patch release backports security fixes from newer Chromium
versions. In other words: As long as you&#8217;re using an up-to-date Qt, you should
be recieving security updates on a regular basis, without qutebrowser having to
do anything. Chromium&#8217;s process isolation and
<a href="https://chromium.googlesource.com/chromium/src/+/master/docs/design/sandbox.md">sandboxing</a>
features are also enabled as a second line of defense.</p></div>
<div class="paragraph"><p><a href="https://wiki.qt.io/QtWebKit">QtWebKit</a> is also supported as an alternative
backend, but hasn&#8217;t seen new releases
<a href="https://github.com/annulen/webkit/releases">in a while</a>. It also doesn&#8217;t have any
process isolation or sandboxing. See
<a href="https://github.com/qutebrowser/qutebrowser/issues/4039">#4039</a> for more details.</p></div>
<div class="paragraph"><p>Security issues in qutebrowser&#8217;s code happen very rarely (as per July 2018,
there have been three security issues caused by qutebrowser in over 4.5 years).
Those were handled appropriately
(<a href="http://seclists.org/oss-sec/2018/q3/29">example</a>) and fixed timely. To report
security bugs, please contact me directly at <a href="mailto:mail@qutebrowser.org">mail@qutebrowser.org</a>, GPG ID
<a href="https://www.the-compiler.org/pubkey.asc">0x916eb0c8fd55a072</a>.</p></div>
</li>
<li>
<p><em>
Is there an adblocker?
</em></p>
<p>
    There is a host-based adblocker which takes /etc/hosts-like lists. A "real"
    adblocker has a
    <a href="https://www.reddit.com/r/programming/comments/25j41u/adblock_pluss_effect_on_firefoxs_memory_usage/chhpomw">big
    impact</a> on browsing speed and
    <a href="https://blog.mozilla.org/nnethercote/2014/05/14/adblock-pluss-effect-on-firefoxs-memory-usage/">RAM
    usage</a>, so implementing support for AdBlockPlus-like lists is currently not
    a priority.
</p>
</li>
<li>
<p><em>
How can I get No-Script-like behavior?
</em></p>
<p>
    To disable JavaScript by default:
</p>
<div class="listingblock">
<div class="content">
<pre><code>:set content.javascript.enabled false</code></pre>
</div></div>
<div class="paragraph"><p>The basic command for enabling JavaScript for the current host is <code>tsh</code>.
This will allow JavaScript execution for the current session.
Use <code>S</code> instead of <code>s</code> to make the exception permanent.
With <code>H</code> instead of <code>h</code>, subdomains are included.
With <code>u</code> instead of <code>h</code>, only the current URL is whitelisted (not the whole host).</p></div>
</li>
<li>
<p><em>
How do I play Youtube videos with mpv?
</em></p>
<p>
    You can easily add a key binding to play youtube videos inside a real video
    player - optionally even with hinting for links:
</p>
<div class="listingblock">
<div class="content">
<pre><code>:bind m spawn mpv {url}
:bind M hint links spawn mpv {hint-url}</code></pre>
</div></div>
<div class="paragraph"><p>Note that you might need an additional package (e.g.
<a href="https://www.archlinux.org/packages/community/any/youtube-dl/">youtube-dl</a> on
Archlinux) to play web videos with mpv.</p></div>
<div class="paragraph"><p>There is a very useful script for mpv, which emulates "unique application"
functionality. This way you can add links to the mpv playlist instead of
playing them all at once.</p></div>
<div class="paragraph"><p>You can find the script here: <a href="https://github.com/mpv-player/mpv/blob/master/TOOLS/umpv">https://github.com/mpv-player/mpv/blob/master/TOOLS/umpv</a></p></div>
<div class="paragraph"><p>It also works nicely with rapid hints:</p></div>
<div class="listingblock">
<div class="content">
<pre><code>:bind m spawn umpv {url}
:bind M hint links spawn umpv {hint-url}
:bind ;M hint --rapid links spawn umpv {hint-url}</code></pre>
</div></div>
</li>
<li>
<p><em>
How do I use qutebrowser with mutt?
</em></p>
<p>
    For security reasons, local files without <code>.html</code> extensions aren&#8217;t
    rendered as HTML, see
    <a href="https://bugs.chromium.org/p/chromium/issues/detail?id=777737">this Chromium issue</a>
    for details. You can do this in your <code>mailcap</code> file to get a proper
    extension:
</p>
<div class="listingblock">
<div class="content">
<pre><code>    text/html; qutebrowser %s; needsterminal; nametemplate=%s.html</code></pre>
</div></div>
</li>
<li>
<p><em>
What is the difference between bookmarks and quickmarks?
</em></p>
<p>
    Bookmarks will always use the title of the website as their name, but with quickmarks
    you can set your own title.
</p>
<div class="paragraph"><p>For example, if you bookmark multiple food recipe websites and use <code>:open</code>,
you have to type the title or address of the website.</p></div>
<div class="paragraph"><p>When using quickmark, you can give them all names, like
<code>foodrecipes1</code>, <code>foodrecipes2</code> and so on. When you type
<code>:open foodrecipes</code>, you will see a list of all the food recipe sites,
without having to remember the exact website title or address.</p></div>
</li>
<li>
<p><em>
How do I use spell checking?
</em></p>
<p>
        Configuring spell checking in qutebrowser depends on the backend in use
    (see <a href="https://github.com/qutebrowser/qutebrowser/issues/700">#700</a> for
        a more detailed discussion).
</p>
<div class="paragraph"><p>For QtWebKit:</p></div>
<div class="olist arabic"><ol class="arabic">
<li>
<p>
Install <a href="https://github.com/QupZilla/qtwebkit-plugins">qtwebkit-plugins</a>.
</p>
</li>
<li>
<p>
Note: with QtWebKit reloaded you may experience some issues. See
    <a href="https://github.com/QupZilla/qtwebkit-plugins/issues/10">#10</a>.
</p>
</li>
<li>
<p>
The dictionary to use is taken from the <code>DICTIONARY</code> environment variable.
  The default is <code>en_US</code>. For example to use Dutch spell check set <code>DICTIONARY</code>
  to <code>nl_NL</code>; you can&#8217;t use multiple dictionaries or change them at runtime at
  the moment.
  (also see the README file for <code>qtwebkit-plugins</code>).
</p>
</li>
<li>
<p>
Remember to install the hunspell dictionaries if you don&#8217;t have them already
  (most distros should have packages for this).
</p>
</li>
</ol></div>
<div class="paragraph"><p>For QtWebEngine:</p></div>
<div class="olist arabic"><ol class="arabic">
<li>
<p>
Make sure your versions of PyQt and Qt are 5.8 or higher.
</p>
</li>
<li>
<p>
Use <code>dictcli.py</code> script to install dictionaries.
  Run the script with <code>-h</code> for the parameter description.
</p>
</li>
<li>
<p>
Set <code>spellcheck.languages</code> to the desired list of languages, e.g.:
  <code>:set spellcheck.languages "['en-US', 'pl-PL']"</code>
</p>
</li>
</ol></div>
</li>
<li>
<p><em>
How do I use Tor with qutebrowser?
</em></p>
<p>
    Start tor on your machine, and do <code>:set content.proxy socks://localhost:9050/</code>
    in qutebrowser. Note this won&#8217;t give you the same amount of fingerprinting
    protection that the Tor Browser does, but it&#8217;s useful to be able to access
    <code>.onion</code> sites.
</p>
</li>
<li>
<p><em>
Why does J move to the next (right) tab, and K to the previous (left) one?
</em></p>
<p>
    One reason is because <a href="https://bitbucket.org/portix/dwb">dwb</a> did it that way,
    and qutebrowser&#8217;s keybindings are designed to be compatible with dwb&#8217;s.
    The rationale behind it is that J is "down" in vim, and K is "up", which
    corresponds nicely to "next"/"previous". It also makes much more sense with
    vertical tabs (e.g. <code>:set tabs.position left</code>).
</p>
</li>
<li>
<p><em>
What&#8217;s the difference between insert and passthrough mode?
</em></p>
<p>
    They are quite similar, but insert mode has some bindings (like <code>Ctrl-e</code> to
    open an editor) while passthrough mode only has shift+escape bound. This is
    because shift+escape is unlikely to be a useful binding to be passed to a
    webpage. However, any other keys may be assigned to leaving passthrough mode
    instead of shift+escape should this be desired.
</p>
</li>
<li>
<p><em>
Why does it take longer to open a URL in qutebrowser than in chromium?
</em></p>
<p>
    When opening a URL in an existing instance, the normal qutebrowser
    Python script is started and a few PyQt libraries need to be
    loaded until it is detected that there is an instance running
    to which the URL is then passed. This takes some time.
    One workaround is to use this
    <a href="https://github.com/qutebrowser/qutebrowser/blob/master/scripts/open_url_in_instance.sh">script</a>
    and place it in your $PATH with the name "qutebrowser". This
    script passes the URL via an unix socket to qutebrowser (if its
    running already) using socat which is much faster and starts a new
    qutebrowser if it is not running already.
</p>
</li>
<li>
<p><em>
How do I make qutebrowser use greasemonkey scripts?
</em></p>
<p>
    There is currently no UI elements to handle managing greasemonkey scripts.
    All management of what scripts are installed or disabled is done in the
    filesystem by you. qutebrowser reads all files that have an extension of
    <code>.js</code> from the <code>&lt;data&gt;/greasemonkey/</code> folder and attempts to load them.
    Where <code>&lt;data&gt;</code> is the qutebrowser data directory shown in the <code>Paths</code>
    section of the page displayed by <code>:version</code>. If you want to disable a
    script just rename it, for example, to have <code>.disabled</code> on the end, after
    the <code>.js</code> extension. To reload scripts from that directory run the command
    <code>:greasemonkey-reload</code>.
</p>
<div class="paragraph"><p>Troubleshooting: to check that your script is being loaded when
<code>:greasemonkey-reload</code> runs you can start qutebrowser with the arguments
<code>--debug --logfilter greasemonkey,js</code> and check the messages on the
program&#8217;s standard output for errors parsing or loading your script.
You may also see javascript errors if your script is expecting an environment
that we fail to provide.</p></div>
<div class="paragraph"><p>Note that there are some missing features which you may run into:</p></div>
<div class="olist arabic"><ol class="arabic">
<li>
<p>
Some scripts expect <code>GM_xmlhttpRequest</code> to ignore Cross Origin Resource
  Sharing restrictions, this is currently not supported, so scripts making
  requests to third party sites will often fail to function correctly.
</p>
</li>
<li>
<p>
If your backend is a QtWebEngine version 5.8, 5.9 or 5.10 then regular
  expressions are not supported in <code>@include</code> or <code>@exclude</code> rules. If your
  script uses them you can re-write them to use glob expressions or convert
  them to <code>@match</code> rules.
  See <a href="https://wiki.greasespot.net/Metadata_Block">the wiki</a> for more info.
</p>
</li>
<li>
<p>
Any greasemonkey API function to do with adding UI elements is not currently
  supported. That means context menu extentensions and background pages.
</p>
</li>
</ol></div>
</li>
<li>
<p><em>
How do I change the <code>WM_CLASS</code> used by qutebrowser windows?
</em></p>
<p>
    Qt only supports setting <code>WM_CLASS</code> globally, which you can do by starting
    with <code>--qt-arg name foo</code>. Note that all windows are part of the same
    qutebrowser instance (unless you use <code>--temp-basedir</code> or <code>--basedir</code>), so
    they all will share the same <code>WM_CLASS</code>.
</p>
</li>
</ol></div>
</div>
</div>
<div class="sect1">
<h2 id="_troubleshooting">Troubleshooting</h2>
<div class="sectionbody">
<div class="dlist"><dl>
<dt class="hdlist1">
Unable to view flash content.
</dt>
<dd>
<p>
    If you have flash installed for on your system, it&#8217;s necessary to enable plugins
    to use the flash plugin. Using the command <code>:set content.plugins true</code>
    in qutebrowser will enable plugins. Packages for flash should
    be provided for your platform or it can be obtained from
    <a href="https://get.adobe.com/flashplayer/">Adobe</a>.
</p>
</dd>
<dt class="hdlist1">
Experiencing freezing on sites like duckduckgo and youtube.
</dt>
<dd>
<p>
    This issue could be caused by stale plugin files installed by <code>mozplugger</code>
    if mozplugger was subsequently removed.
    Try exiting qutebrowser and removing <code>~/.mozilla/plugins/mozplugger*.so</code>.
    See <a href="https://github.com/qutebrowser/qutebrowser/issues/357">Issue #357</a>
    for more details.
</p>
</dd>
<dt class="hdlist1">
When using QtWebEngine, qutebrowser reports "Render Process Crashed" and the console prints a traceback on Gentoo Linux or another Source-Based Distro
</dt>
<dd>
<p>
    As stated in <a href="https://gcc.gnu.org/gcc-6/changes.html">GCC&#8217;s Website</a> GCC 6 has introduced some optimizations that could break non-conforming codebases, like QtWebEngine.<br />
    As a workaround, you can disable the nullpointer check optimization by adding the -fno-delete-null-pointer-checks flag while compiling.<br />
    On gentoo, you just need to add it into your make.conf, like this:<br />
</p>
<div class="literalblock">
<div class="content">
<pre><code>CFLAGS="... -fno-delete-null-pointer-checks"
CXXFLAGS="... -fno-delete-null-pointer-checks"</code></pre>
</div></div>
<div class="paragraph"><p>And then re-emerging qtwebengine with:<br /></p></div>
<div class="literalblock">
<div class="content">
<pre><code>emerge -1 qtwebengine</code></pre>
</div></div>
</dd>
<dt class="hdlist1">
Unable to view DRM content (Netflix, Spotify, etc.).
</dt>
<dd>
<p>
    You will need to install <code>widevine</code> and set <code>qt.args</code> to point to it.
    Qt 5.9 currently only supports widevine up to Chrome version 61.
</p>
<div class="paragraph"><p>On Arch, simply install <code>chromium-widevine</code> from the AUR.</p></div>
<div class="paragraph"><p>For other distributions, download the chromium tarball and widevine-cdm zip from
<a href="https://aur.archlinux.org/packages/chromium-widevine/">the AUR page</a>,
extract <code>libwidevinecdmadapter.so</code> and <code>libwidevinecdm.so</code> files, respectively,
and move them to the <code>ppapi</code> plugin directory in your Qt library directory (create it if it does not exist).</p></div>
<div class="paragraph"><p>Lastly, set your <code>qt.args</code> to point to that directory and restart qutebrowser:</p></div>
<div class="listingblock">
<div class="content">
<pre><code>:set qt.args '["ppapi-widevine-path=/usr/lib64/qt5/plugins/ppapi/libwidevinecdmadapter.so"]'
:restart</code></pre>
</div></div>
</dd>
<dt class="hdlist1">
Unable to use <code>spawn</code> on MacOS.
</dt>
<dd>
<p>
When running qutebrowser from the prebuilt binary (<code>qutebrowser.app</code>) it <strong>will
not</strong> read any files that would alter your <code>$PATH</code> (e.g. <code>.profile</code>, <code>.bashrc</code>,
etc). This is not a bug, just that <code>.profile</code> is not propogated to GUI
applications in MacOS.
</p>
<div class="paragraph"><p>See <a href="https://github.com/qutebrowser/qutebrowser/issues/4273">Issue #4273</a> for
details and potential workarounds.</p></div>
</dd>
<dt class="hdlist1">
My issue is not listed.
</dt>
<dd>
<p>
    If you experience any segfaults or crashes, you can report the issue in
    <a href="https://github.com/qutebrowser/qutebrowser/issues">the issue tracker</a> or
    using the <code>:report</code> command.
    If you are reporting a segfault, make sure you read the
    <a href="stacktrace.html">guide</a> on how to report them with all needed
    information.
</p>
</dd>
</dl></div>
</div>
</div>
</div>
<div id="footnotes"><hr /></div>
<div id="footer">
<div id="footer-text">
Last updated
<<<<<<< HEAD
 2019-06-18 11:56:53 CEST
=======
 2019-07-18 12:25:32 CEST
>>>>>>> dca1e9c3
</div>
</div>
</body>
</html>
<|MERGE_RESOLUTION|>--- conflicted
+++ resolved
@@ -1,1304 +1,1300 @@
-<?xml version="1.0" encoding="UTF-8"?>
-<!DOCTYPE html PUBLIC "-//W3C//DTD XHTML 1.1//EN"
-    "http://www.w3.org/TR/xhtml11/DTD/xhtml11.dtd">
-<html xmlns="http://www.w3.org/1999/xhtml" xml:lang="en">
-<head>
-<meta http-equiv="Content-Type" content="application/xhtml+xml; charset=UTF-8" />
-<meta name="generator" content="AsciiDoc 8.6.10" />
-<title>Frequently asked questions</title>
-<style type="text/css">
-/* Shared CSS for AsciiDoc xhtml11 and html5 backends */
-
-/* Default font. */
-body {
-  font-family: Georgia,serif;
-}
-
-/* Title font. */
-h1, h2, h3, h4, h5, h6,
-div.title, caption.title,
-thead, p.table.header,
-#toctitle,
-#author, #revnumber, #revdate, #revremark,
-#footer {
-  font-family: Arial,Helvetica,sans-serif;
-}
-
-body {
-  margin: 1em 5% 1em 5%;
-}
-
-a {
-  color: blue;
-  text-decoration: underline;
-}
-a:visited {
-  color: fuchsia;
-}
-
-em {
-  font-style: italic;
-  color: navy;
-}
-
-strong {
-  font-weight: bold;
-  color: #083194;
-}
-
-h1, h2, h3, h4, h5, h6 {
-  color: #527bbd;
-  margin-top: 1.2em;
-  margin-bottom: 0.5em;
-  line-height: 1.3;
-}
-
-h1, h2, h3 {
-  border-bottom: 2px solid silver;
-}
-h2 {
-  padding-top: 0.5em;
-}
-h3 {
-  float: left;
-}
-h3 + * {
-  clear: left;
-}
-h5 {
-  font-size: 1.0em;
-}
-
-div.sectionbody {
-  margin-left: 0;
-}
-
-hr {
-  border: 1px solid silver;
-}
-
-p {
-  margin-top: 0.5em;
-  margin-bottom: 0.5em;
-}
-
-ul, ol, li > p {
-  margin-top: 0;
-}
-ul > li     { color: #aaa; }
-ul > li > * { color: black; }
-
-.monospaced, code, pre {
-  font-family: "Courier New", Courier, monospace;
-  font-size: inherit;
-  color: navy;
-  padding: 0;
-  margin: 0;
-}
-pre {
-  white-space: pre-wrap;
-}
-
-#author {
-  color: #527bbd;
-  font-weight: bold;
-  font-size: 1.1em;
-}
-#email {
-}
-#revnumber, #revdate, #revremark {
-}
-
-#footer {
-  font-size: small;
-  border-top: 2px solid silver;
-  padding-top: 0.5em;
-  margin-top: 4.0em;
-}
-#footer-text {
-  float: left;
-  padding-bottom: 0.5em;
-}
-#footer-badges {
-  float: right;
-  padding-bottom: 0.5em;
-}
-
-#preamble {
-  margin-top: 1.5em;
-  margin-bottom: 1.5em;
-}
-div.imageblock, div.exampleblock, div.verseblock,
-div.quoteblock, div.literalblock, div.listingblock, div.sidebarblock,
-div.admonitionblock {
-  margin-top: 1.0em;
-  margin-bottom: 1.5em;
-}
-div.admonitionblock {
-  margin-top: 2.0em;
-  margin-bottom: 2.0em;
-  margin-right: 10%;
-  color: #606060;
-}
-
-div.content { /* Block element content. */
-  padding: 0;
-}
-
-/* Block element titles. */
-div.title, caption.title {
-  color: #527bbd;
-  font-weight: bold;
-  text-align: left;
-  margin-top: 1.0em;
-  margin-bottom: 0.5em;
-}
-div.title + * {
-  margin-top: 0;
-}
-
-td div.title:first-child {
-  margin-top: 0.0em;
-}
-div.content div.title:first-child {
-  margin-top: 0.0em;
-}
-div.content + div.title {
-  margin-top: 0.0em;
-}
-
-div.sidebarblock > div.content {
-  background: #ffffee;
-  border: 1px solid #dddddd;
-  border-left: 4px solid #f0f0f0;
-  padding: 0.5em;
-}
-
-div.listingblock > div.content {
-  border: 1px solid #dddddd;
-  border-left: 5px solid #f0f0f0;
-  background: #f8f8f8;
-  padding: 0.5em;
-}
-
-div.quoteblock, div.verseblock {
-  padding-left: 1.0em;
-  margin-left: 1.0em;
-  margin-right: 10%;
-  border-left: 5px solid #f0f0f0;
-  color: #888;
-}
-
-div.quoteblock > div.attribution {
-  padding-top: 0.5em;
-  text-align: right;
-}
-
-div.verseblock > pre.content {
-  font-family: inherit;
-  font-size: inherit;
-}
-div.verseblock > div.attribution {
-  padding-top: 0.75em;
-  text-align: left;
-}
-/* DEPRECATED: Pre version 8.2.7 verse style literal block. */
-div.verseblock + div.attribution {
-  text-align: left;
-}
-
-div.admonitionblock .icon {
-  vertical-align: top;
-  font-size: 1.1em;
-  font-weight: bold;
-  text-decoration: underline;
-  color: #527bbd;
-  padding-right: 0.5em;
-}
-div.admonitionblock td.content {
-  padding-left: 0.5em;
-  border-left: 3px solid #dddddd;
-}
-
-div.exampleblock > div.content {
-  border-left: 3px solid #dddddd;
-  padding-left: 0.5em;
-}
-
-div.imageblock div.content { padding-left: 0; }
-span.image img { border-style: none; vertical-align: text-bottom; }
-a.image:visited { color: white; }
-
-dl {
-  margin-top: 0.8em;
-  margin-bottom: 0.8em;
-}
-dt {
-  margin-top: 0.5em;
-  margin-bottom: 0;
-  font-style: normal;
-  color: navy;
-}
-dd > *:first-child {
-  margin-top: 0.1em;
-}
-
-ul, ol {
-    list-style-position: outside;
-}
-ol.arabic {
-  list-style-type: decimal;
-}
-ol.loweralpha {
-  list-style-type: lower-alpha;
-}
-ol.upperalpha {
-  list-style-type: upper-alpha;
-}
-ol.lowerroman {
-  list-style-type: lower-roman;
-}
-ol.upperroman {
-  list-style-type: upper-roman;
-}
-
-div.compact ul, div.compact ol,
-div.compact p, div.compact p,
-div.compact div, div.compact div {
-  margin-top: 0.1em;
-  margin-bottom: 0.1em;
-}
-
-tfoot {
-  font-weight: bold;
-}
-td > div.verse {
-  white-space: pre;
-}
-
-div.hdlist {
-  margin-top: 0.8em;
-  margin-bottom: 0.8em;
-}
-div.hdlist tr {
-  padding-bottom: 15px;
-}
-dt.hdlist1.strong, td.hdlist1.strong {
-  font-weight: bold;
-}
-td.hdlist1 {
-  vertical-align: top;
-  font-style: normal;
-  padding-right: 0.8em;
-  color: navy;
-}
-td.hdlist2 {
-  vertical-align: top;
-}
-div.hdlist.compact tr {
-  margin: 0;
-  padding-bottom: 0;
-}
-
-.comment {
-  background: yellow;
-}
-
-.footnote, .footnoteref {
-  font-size: 0.8em;
-}
-
-span.footnote, span.footnoteref {
-  vertical-align: super;
-}
-
-#footnotes {
-  margin: 20px 0 20px 0;
-  padding: 7px 0 0 0;
-}
-
-#footnotes div.footnote {
-  margin: 0 0 5px 0;
-}
-
-#footnotes hr {
-  border: none;
-  border-top: 1px solid silver;
-  height: 1px;
-  text-align: left;
-  margin-left: 0;
-  width: 20%;
-  min-width: 100px;
-}
-
-div.colist td {
-  padding-right: 0.5em;
-  padding-bottom: 0.3em;
-  vertical-align: top;
-}
-div.colist td img {
-  margin-top: 0.3em;
-}
-
-@media print {
-  #footer-badges { display: none; }
-}
-
-#toc {
-  margin-bottom: 2.5em;
-}
-
-#toctitle {
-  color: #527bbd;
-  font-size: 1.1em;
-  font-weight: bold;
-  margin-top: 1.0em;
-  margin-bottom: 0.1em;
-}
-
-div.toclevel0, div.toclevel1, div.toclevel2, div.toclevel3, div.toclevel4 {
-  margin-top: 0;
-  margin-bottom: 0;
-}
-div.toclevel2 {
-  margin-left: 2em;
-  font-size: 0.9em;
-}
-div.toclevel3 {
-  margin-left: 4em;
-  font-size: 0.9em;
-}
-div.toclevel4 {
-  margin-left: 6em;
-  font-size: 0.9em;
-}
-
-span.aqua { color: aqua; }
-span.black { color: black; }
-span.blue { color: blue; }
-span.fuchsia { color: fuchsia; }
-span.gray { color: gray; }
-span.green { color: green; }
-span.lime { color: lime; }
-span.maroon { color: maroon; }
-span.navy { color: navy; }
-span.olive { color: olive; }
-span.purple { color: purple; }
-span.red { color: red; }
-span.silver { color: silver; }
-span.teal { color: teal; }
-span.white { color: white; }
-span.yellow { color: yellow; }
-
-span.aqua-background { background: aqua; }
-span.black-background { background: black; }
-span.blue-background { background: blue; }
-span.fuchsia-background { background: fuchsia; }
-span.gray-background { background: gray; }
-span.green-background { background: green; }
-span.lime-background { background: lime; }
-span.maroon-background { background: maroon; }
-span.navy-background { background: navy; }
-span.olive-background { background: olive; }
-span.purple-background { background: purple; }
-span.red-background { background: red; }
-span.silver-background { background: silver; }
-span.teal-background { background: teal; }
-span.white-background { background: white; }
-span.yellow-background { background: yellow; }
-
-span.big { font-size: 2em; }
-span.small { font-size: 0.6em; }
-
-span.underline { text-decoration: underline; }
-span.overline { text-decoration: overline; }
-span.line-through { text-decoration: line-through; }
-
-div.unbreakable { page-break-inside: avoid; }
-
-
-/*
- * xhtml11 specific
- *
- * */
-
-div.tableblock {
-  margin-top: 1.0em;
-  margin-bottom: 1.5em;
-}
-div.tableblock > table {
-  border: 3px solid #527bbd;
-}
-thead, p.table.header {
-  font-weight: bold;
-  color: #527bbd;
-}
-p.table {
-  margin-top: 0;
-}
-/* Because the table frame attribute is overriden by CSS in most browsers. */
-div.tableblock > table[frame="void"] {
-  border-style: none;
-}
-div.tableblock > table[frame="hsides"] {
-  border-left-style: none;
-  border-right-style: none;
-}
-div.tableblock > table[frame="vsides"] {
-  border-top-style: none;
-  border-bottom-style: none;
-}
-
-
-/*
- * html5 specific
- *
- * */
-
-table.tableblock {
-  margin-top: 1.0em;
-  margin-bottom: 1.5em;
-}
-thead, p.tableblock.header {
-  font-weight: bold;
-  color: #527bbd;
-}
-p.tableblock {
-  margin-top: 0;
-}
-table.tableblock {
-  border-width: 3px;
-  border-spacing: 0px;
-  border-style: solid;
-  border-color: #527bbd;
-  border-collapse: collapse;
-}
-th.tableblock, td.tableblock {
-  border-width: 1px;
-  padding: 4px;
-  border-style: solid;
-  border-color: #527bbd;
-}
-
-table.tableblock.frame-topbot {
-  border-left-style: hidden;
-  border-right-style: hidden;
-}
-table.tableblock.frame-sides {
-  border-top-style: hidden;
-  border-bottom-style: hidden;
-}
-table.tableblock.frame-none {
-  border-style: hidden;
-}
-
-th.tableblock.halign-left, td.tableblock.halign-left {
-  text-align: left;
-}
-th.tableblock.halign-center, td.tableblock.halign-center {
-  text-align: center;
-}
-th.tableblock.halign-right, td.tableblock.halign-right {
-  text-align: right;
-}
-
-th.tableblock.valign-top, td.tableblock.valign-top {
-  vertical-align: top;
-}
-th.tableblock.valign-middle, td.tableblock.valign-middle {
-  vertical-align: middle;
-}
-th.tableblock.valign-bottom, td.tableblock.valign-bottom {
-  vertical-align: bottom;
-}
-
-
-/*
- * manpage specific
- *
- * */
-
-body.manpage h1 {
-  padding-top: 0.5em;
-  padding-bottom: 0.5em;
-  border-top: 2px solid silver;
-  border-bottom: 2px solid silver;
-}
-body.manpage h2 {
-  border-style: none;
-}
-body.manpage div.sectionbody {
-  margin-left: 3em;
-}
-
-@media print {
-  body.manpage div#toc { display: none; }
-}
-.highlight .hll { background-color: #ffffcc }
-.highlight  { background: #f8f8f8; }
-.highlight .c { color: #408080; font-style: italic } /* Comment */
-.highlight .err { border: 1px solid #FF0000 } /* Error */
-.highlight .k { color: #008000; font-weight: bold } /* Keyword */
-.highlight .o { color: #666666 } /* Operator */
-.highlight .cm { color: #408080; font-style: italic } /* Comment.Multiline */
-.highlight .cp { color: #BC7A00 } /* Comment.Preproc */
-.highlight .c1 { color: #408080; font-style: italic } /* Comment.Single */
-.highlight .cs { color: #408080; font-style: italic } /* Comment.Special */
-.highlight .gd { color: #A00000 } /* Generic.Deleted */
-.highlight .ge { font-style: italic } /* Generic.Emph */
-.highlight .gr { color: #FF0000 } /* Generic.Error */
-.highlight .gh { color: #000080; font-weight: bold } /* Generic.Heading */
-.highlight .gi { color: #00A000 } /* Generic.Inserted */
-.highlight .go { color: #808080 } /* Generic.Output */
-.highlight .gp { color: #000080; font-weight: bold } /* Generic.Prompt */
-.highlight .gs { font-weight: bold } /* Generic.Strong */
-.highlight .gu { color: #800080; font-weight: bold } /* Generic.Subheading */
-.highlight .gt { color: #0040D0 } /* Generic.Traceback */
-.highlight .kc { color: #008000; font-weight: bold } /* Keyword.Constant */
-.highlight .kd { color: #008000; font-weight: bold } /* Keyword.Declaration */
-.highlight .kn { color: #008000; font-weight: bold } /* Keyword.Namespace */
-.highlight .kp { color: #008000 } /* Keyword.Pseudo */
-.highlight .kr { color: #008000; font-weight: bold } /* Keyword.Reserved */
-.highlight .kt { color: #B00040 } /* Keyword.Type */
-.highlight .m { color: #666666 } /* Literal.Number */
-.highlight .s { color: #BA2121 } /* Literal.String */
-.highlight .na { color: #7D9029 } /* Name.Attribute */
-.highlight .nb { color: #008000 } /* Name.Builtin */
-.highlight .nc { color: #0000FF; font-weight: bold } /* Name.Class */
-.highlight .no { color: #880000 } /* Name.Constant */
-.highlight .nd { color: #AA22FF } /* Name.Decorator */
-.highlight .ni { color: #999999; font-weight: bold } /* Name.Entity */
-.highlight .ne { color: #D2413A; font-weight: bold } /* Name.Exception */
-.highlight .nf { color: #0000FF } /* Name.Function */
-.highlight .nl { color: #A0A000 } /* Name.Label */
-.highlight .nn { color: #0000FF; font-weight: bold } /* Name.Namespace */
-.highlight .nt { color: #008000; font-weight: bold } /* Name.Tag */
-.highlight .nv { color: #19177C } /* Name.Variable */
-.highlight .ow { color: #AA22FF; font-weight: bold } /* Operator.Word */
-.highlight .w { color: #bbbbbb } /* Text.Whitespace */
-.highlight .mf { color: #666666 } /* Literal.Number.Float */
-.highlight .mh { color: #666666 } /* Literal.Number.Hex */
-.highlight .mi { color: #666666 } /* Literal.Number.Integer */
-.highlight .mo { color: #666666 } /* Literal.Number.Oct */
-.highlight .sb { color: #BA2121 } /* Literal.String.Backtick */
-.highlight .sc { color: #BA2121 } /* Literal.String.Char */
-.highlight .sd { color: #BA2121; font-style: italic } /* Literal.String.Doc */
-.highlight .s2 { color: #BA2121 } /* Literal.String.Double */
-.highlight .se { color: #BB6622; font-weight: bold } /* Literal.String.Escape */
-.highlight .sh { color: #BA2121 } /* Literal.String.Heredoc */
-.highlight .si { color: #BB6688; font-weight: bold } /* Literal.String.Interpol */
-.highlight .sx { color: #008000 } /* Literal.String.Other */
-.highlight .sr { color: #BB6688 } /* Literal.String.Regex */
-.highlight .s1 { color: #BA2121 } /* Literal.String.Single */
-.highlight .ss { color: #19177C } /* Literal.String.Symbol */
-.highlight .bp { color: #008000 } /* Name.Builtin.Pseudo */
-.highlight .vc { color: #19177C } /* Name.Variable.Class */
-.highlight .vg { color: #19177C } /* Name.Variable.Global */
-.highlight .vi { color: #19177C } /* Name.Variable.Instance */
-.highlight .il { color: #666666 } /* Literal.Number.Integer.Long */
-
-
-</style>
-<script type="text/javascript">
-/*<![CDATA[*/
-var asciidoc = {  // Namespace.
-
-/////////////////////////////////////////////////////////////////////
-// Table Of Contents generator
-/////////////////////////////////////////////////////////////////////
-
-/* Author: Mihai Bazon, September 2002
- * http://students.infoiasi.ro/~mishoo
- *
- * Table Of Content generator
- * Version: 0.4
- *
- * Feel free to use this script under the terms of the GNU General Public
- * License, as long as you do not remove or alter this notice.
- */
-
- /* modified by Troy D. Hanson, September 2006. License: GPL */
- /* modified by Stuart Rackham, 2006, 2009. License: GPL */
-
-// toclevels = 1..4.
-toc: function (toclevels) {
-
-  function getText(el) {
-    var text = "";
-    for (var i = el.firstChild; i != null; i = i.nextSibling) {
-      if (i.nodeType == 3 /* Node.TEXT_NODE */) // IE doesn't speak constants.
-        text += i.data;
-      else if (i.firstChild != null)
-        text += getText(i);
-    }
-    return text;
-  }
-
-  function TocEntry(el, text, toclevel) {
-    this.element = el;
-    this.text = text;
-    this.toclevel = toclevel;
-  }
-
-  function tocEntries(el, toclevels) {
-    var result = new Array;
-    var re = new RegExp('[hH]([1-'+(toclevels+1)+'])');
-    // Function that scans the DOM tree for header elements (the DOM2
-    // nodeIterator API would be a better technique but not supported by all
-    // browsers).
-    var iterate = function (el) {
-      for (var i = el.firstChild; i != null; i = i.nextSibling) {
-        if (i.nodeType == 1 /* Node.ELEMENT_NODE */) {
-          var mo = re.exec(i.tagName);
-          if (mo && (i.getAttribute("class") || i.getAttribute("className")) != "float") {
-            result[result.length] = new TocEntry(i, getText(i), mo[1]-1);
-          }
-          iterate(i);
-        }
-      }
-    }
-    iterate(el);
-    return result;
-  }
-
-  var toc = document.getElementById("toc");
-  if (!toc) {
-    return;
-  }
-
-  // Delete existing TOC entries in case we're reloading the TOC.
-  var tocEntriesToRemove = [];
-  var i;
-  for (i = 0; i < toc.childNodes.length; i++) {
-    var entry = toc.childNodes[i];
-    if (entry.nodeName.toLowerCase() == 'div'
-     && entry.getAttribute("class")
-     && entry.getAttribute("class").match(/^toclevel/))
-      tocEntriesToRemove.push(entry);
-  }
-  for (i = 0; i < tocEntriesToRemove.length; i++) {
-    toc.removeChild(tocEntriesToRemove[i]);
-  }
-
-  // Rebuild TOC entries.
-  var entries = tocEntries(document.getElementById("content"), toclevels);
-  for (var i = 0; i < entries.length; ++i) {
-    var entry = entries[i];
-    if (entry.element.id == "")
-      entry.element.id = "_toc_" + i;
-    var a = document.createElement("a");
-    a.href = "#" + entry.element.id;
-    a.appendChild(document.createTextNode(entry.text));
-    var div = document.createElement("div");
-    div.appendChild(a);
-    div.className = "toclevel" + entry.toclevel;
-    toc.appendChild(div);
-  }
-  if (entries.length == 0)
-    toc.parentNode.removeChild(toc);
-},
-
-
-/////////////////////////////////////////////////////////////////////
-// Footnotes generator
-/////////////////////////////////////////////////////////////////////
-
-/* Based on footnote generation code from:
- * http://www.brandspankingnew.net/archive/2005/07/format_footnote.html
- */
-
-footnotes: function () {
-  // Delete existing footnote entries in case we're reloading the footnodes.
-  var i;
-  var noteholder = document.getElementById("footnotes");
-  if (!noteholder) {
-    return;
-  }
-  var entriesToRemove = [];
-  for (i = 0; i < noteholder.childNodes.length; i++) {
-    var entry = noteholder.childNodes[i];
-    if (entry.nodeName.toLowerCase() == 'div' && entry.getAttribute("class") == "footnote")
-      entriesToRemove.push(entry);
-  }
-  for (i = 0; i < entriesToRemove.length; i++) {
-    noteholder.removeChild(entriesToRemove[i]);
-  }
-
-  // Rebuild footnote entries.
-  var cont = document.getElementById("content");
-  var spans = cont.getElementsByTagName("span");
-  var refs = {};
-  var n = 0;
-  for (i=0; i<spans.length; i++) {
-    if (spans[i].className == "footnote") {
-      n++;
-      var note = spans[i].getAttribute("data-note");
-      if (!note) {
-        // Use [\s\S] in place of . so multi-line matches work.
-        // Because JavaScript has no s (dotall) regex flag.
-        note = spans[i].innerHTML.match(/\s*\[([\s\S]*)]\s*/)[1];
-        spans[i].innerHTML =
-          "[<a id='_footnoteref_" + n + "' href='#_footnote_" + n +
-          "' title='View footnote' class='footnote'>" + n + "</a>]";
-        spans[i].setAttribute("data-note", note);
-      }
-      noteholder.innerHTML +=
-        "<div class='footnote' id='_footnote_" + n + "'>" +
-        "<a href='#_footnoteref_" + n + "' title='Return to text'>" +
-        n + "</a>. " + note + "</div>";
-      var id =spans[i].getAttribute("id");
-      if (id != null) refs["#"+id] = n;
-    }
-  }
-  if (n == 0)
-    noteholder.parentNode.removeChild(noteholder);
-  else {
-    // Process footnoterefs.
-    for (i=0; i<spans.length; i++) {
-      if (spans[i].className == "footnoteref") {
-        var href = spans[i].getElementsByTagName("a")[0].getAttribute("href");
-        href = href.match(/#.*/)[0];  // Because IE return full URL.
-        n = refs[href];
-        spans[i].innerHTML =
-          "[<a href='#_footnote_" + n +
-          "' title='View footnote' class='footnote'>" + n + "</a>]";
-      }
-    }
-  }
-},
-
-install: function(toclevels) {
-  var timerId;
-
-  function reinstall() {
-    asciidoc.footnotes();
-    if (toclevels) {
-      asciidoc.toc(toclevels);
-    }
-  }
-
-  function reinstallAndRemoveTimer() {
-    clearInterval(timerId);
-    reinstall();
-  }
-
-  timerId = setInterval(reinstall, 500);
-  if (document.addEventListener)
-    document.addEventListener("DOMContentLoaded", reinstallAndRemoveTimer, false);
-  else
-    window.onload = reinstallAndRemoveTimer;
-}
-
-}
-asciidoc.install();
-/*]]>*/
-</script>
-</head>
-<body class="article">
-<div id="header">
-<h1>Frequently asked questions</h1>
-<span id="author">The Compiler</span><br />
-<span id="email"><code>&lt;<a href="mailto:mail@qutebrowser.org">mail@qutebrowser.org</a>&gt;</code></span><br />
-</div>
-<div id="content">
-<div id="preamble">
-<div class="sectionbody">
-<div class="qlist qanda"><ol>
-<li>
-<p><em>
-What is qutebrowser based on?
-</em></p>
-<p>
-    qutebrowser uses <a href="https://www.python.org/">Python</a>, <a href="https://www.qt.io/">Qt</a> and
-    <a href="https://www.riverbankcomputing.com/software/pyqt/intro">PyQt</a>.
-</p>
-<div class="paragraph"><p>The concept of it is largely inspired by <a href="https://bitbucket.org/portix/dwb/">dwb</a>
-and <a href="http://www.vimperator.org/vimperator">Vimperator</a>. Many actions and
-key bindings are similar to dwb.</p></div>
-</li>
-<li>
-<p><em>
-Why another browser?
-</em></p>
-<p>
-    It might be hard to believe, but I didn&#8217;t find any browser which I was
-    happy with, so I started to write my own. Also, I needed a project to get
-    into writing GUI applications with Python and
-    <a href="https://www.qt.io/">Qt</a>/<a href="https://www.riverbankcomputing.com/software/pyqt/intro">PyQt</a>.
-</p>
-<div class="paragraph"><p>Read the next few questions to find out why I was unhappy with existing
-software.</p></div>
-</li>
-<li>
-<p><em>
-What&#8217;s wrong with <a href="https://bitbucket.org/portix/dwb/">dwb</a>/<a href="https://sourceforge.net/projects/vimprobable/">vimprobable</a>/<a href="https://mason-larobina.github.io/luakit/">luakit</a>/jumanji/&#8230; (projects based on WebKitGTK)?
-</em></p>
-<p>
-    Most of them are based on the <a href="https://webkitgtk.org/">WebKitGTK+</a>
-    <a href="https://webkitgtk.org/reference/webkitgtk/stable/index.html">WebKit1</a> API,
-    which causes a lot of crashes. As the GTK API using WebKit1 is
-    <a href="https://lists.webkit.org/pipermail/webkit-gtk/2014-March/001821.html">deprecated</a>,
-    these bugs are never going to be fixed.
-</p>
-<div class="paragraph"><p>When qutebrowser was created, the newer
-<a href="https://webkitgtk.org/reference/webkit2gtk/stable/index.html">WebKit2 API</a> lacked
-basic features like proxy support, and almost no projects have started porting
-to WebKit2. In the meantime, this situation has improved a bit, but there are
-still only a few projects which have some kind of WebKit2 support (see the
-<a href="https://github.com/qutebrowser/qutebrowser#similar-projects">list of
-alternatives</a>).</p></div>
-<div class="paragraph"><p>qutebrowser uses <a href="https://www.qt.io/">Qt</a> and
-<a href="https://wiki.qt.io/QtWebEngine">QtWebEngine</a> by default (and supports
-<a href="https://wiki.qt.io/QtWebKit">QtWebKit</a> optionally). QtWebEngine is based on
-Google&#8217;s <a href="https://www.chromium.org/Home">Chromium</a>. With an up-to-date Qt, it has
-much more man-power behind it than WebKitGTK+ has, and thus supports more modern
-web features - it&#8217;s also arguably more secure.</p></div>
-</li>
-<li>
-<p><em>
-What&#8217;s wrong with <a href="https://www.mozilla.org/en-US/firefox/new/">Firefox</a> and <a href="http://bug.5digits.org/pentadactyl/">Pentadactyl</a>/<a href="http://www.vimperator.org/vimperator">Vimperator</a>?
-</em></p>
-<p>
-    Firefox likes to break compatibility with addons on each upgrade, gets
-    slower and more bloated with every upgrade, and has some
-    <a href="https://blog.mozilla.org/advancingcontent/2014/02/11/publisher-transformation-with-users-at-the-center/">horrible
-    ideas</a> lately.
-</p>
-<div class="paragraph"><p>Also, developing addons for it is a nightmare.</p></div>
-</li>
-<li>
-<p><em>
-What&#8217;s wrong with <a href="https://www.chromium.org/Home">Chromium</a> and <a href="https://vimium.github.io/">Vimium</a>?
-</em></p>
-<p>
-    The Chrome plugin API doesn&#8217;t seem to allow much freedom for plugin
-    writers, which results in Vimium not really having all the features you&#8217;d
-    expect from a proper minimal, vim-like browser.
-</p>
-</li>
-<li>
-<p><em>
-Why Python?
-</em></p>
-<p>
-    I enjoy writing Python since 2011, which made it one of the possible
-    choices. I wanted to use <a href="https://www.qt.io/">Qt</a> because of
-    <a href="https://wiki.qt.io/QtWebKit">QtWebKit</a> so I didn&#8217;t have
-    <a href="https://wiki.qt.io/Category:LanguageBindings">many other choices</a>. I don&#8217;t
-    like C++ and can&#8217;t write it very well, so that wasn&#8217;t an alternative.
-</p>
-</li>
-<li>
-<p><em>
-But isn&#8217;t Python too slow for a browser?
-</em></p>
-<p>
-    <a href="https://www.infoworld.com/d/application-development/van-rossum-python-not-too-slow-188715">No.</a>
-    I believe efficiency while coding is a lot more important than efficiency
-    while running. Also, most of the heavy lifting of qutebrowser is done by Qt
-    and WebKit in C++, with the
-    <a href="https://wiki.python.org/moin/GlobalInterpreterLock">GIL</a> released.
-</p>
-</li>
-<li>
-<p><em>
-Is qutebrowser secure?
-</em></p>
-<p>
-    Most security issues are in the backend (which handles networking,
-    rendering, JavaScript, etc.) and not qutebrowser itself.
-</p>
-<div class="paragraph"><p>qutebrowser uses <a href="https://wiki.qt.io/QtWebEngine">QtWebEngine</a> by default.
-QtWebEngine is based on Google&#8217;s <a href="https://www.chromium.org/Home">Chromium</a>. While
-Qt only updates to a new Chromium release on every minor Qt release (all ~6
-months), every patch release backports security fixes from newer Chromium
-versions. In other words: As long as you&#8217;re using an up-to-date Qt, you should
-be recieving security updates on a regular basis, without qutebrowser having to
-do anything. Chromium&#8217;s process isolation and
-<a href="https://chromium.googlesource.com/chromium/src/+/master/docs/design/sandbox.md">sandboxing</a>
-features are also enabled as a second line of defense.</p></div>
-<div class="paragraph"><p><a href="https://wiki.qt.io/QtWebKit">QtWebKit</a> is also supported as an alternative
-backend, but hasn&#8217;t seen new releases
-<a href="https://github.com/annulen/webkit/releases">in a while</a>. It also doesn&#8217;t have any
-process isolation or sandboxing. See
-<a href="https://github.com/qutebrowser/qutebrowser/issues/4039">#4039</a> for more details.</p></div>
-<div class="paragraph"><p>Security issues in qutebrowser&#8217;s code happen very rarely (as per July 2018,
-there have been three security issues caused by qutebrowser in over 4.5 years).
-Those were handled appropriately
-(<a href="http://seclists.org/oss-sec/2018/q3/29">example</a>) and fixed timely. To report
-security bugs, please contact me directly at <a href="mailto:mail@qutebrowser.org">mail@qutebrowser.org</a>, GPG ID
-<a href="https://www.the-compiler.org/pubkey.asc">0x916eb0c8fd55a072</a>.</p></div>
-</li>
-<li>
-<p><em>
-Is there an adblocker?
-</em></p>
-<p>
-    There is a host-based adblocker which takes /etc/hosts-like lists. A "real"
-    adblocker has a
-    <a href="https://www.reddit.com/r/programming/comments/25j41u/adblock_pluss_effect_on_firefoxs_memory_usage/chhpomw">big
-    impact</a> on browsing speed and
-    <a href="https://blog.mozilla.org/nnethercote/2014/05/14/adblock-pluss-effect-on-firefoxs-memory-usage/">RAM
-    usage</a>, so implementing support for AdBlockPlus-like lists is currently not
-    a priority.
-</p>
-</li>
-<li>
-<p><em>
-How can I get No-Script-like behavior?
-</em></p>
-<p>
-    To disable JavaScript by default:
-</p>
-<div class="listingblock">
-<div class="content">
-<pre><code>:set content.javascript.enabled false</code></pre>
-</div></div>
-<div class="paragraph"><p>The basic command for enabling JavaScript for the current host is <code>tsh</code>.
-This will allow JavaScript execution for the current session.
-Use <code>S</code> instead of <code>s</code> to make the exception permanent.
-With <code>H</code> instead of <code>h</code>, subdomains are included.
-With <code>u</code> instead of <code>h</code>, only the current URL is whitelisted (not the whole host).</p></div>
-</li>
-<li>
-<p><em>
-How do I play Youtube videos with mpv?
-</em></p>
-<p>
-    You can easily add a key binding to play youtube videos inside a real video
-    player - optionally even with hinting for links:
-</p>
-<div class="listingblock">
-<div class="content">
-<pre><code>:bind m spawn mpv {url}
-:bind M hint links spawn mpv {hint-url}</code></pre>
-</div></div>
-<div class="paragraph"><p>Note that you might need an additional package (e.g.
-<a href="https://www.archlinux.org/packages/community/any/youtube-dl/">youtube-dl</a> on
-Archlinux) to play web videos with mpv.</p></div>
-<div class="paragraph"><p>There is a very useful script for mpv, which emulates "unique application"
-functionality. This way you can add links to the mpv playlist instead of
-playing them all at once.</p></div>
-<div class="paragraph"><p>You can find the script here: <a href="https://github.com/mpv-player/mpv/blob/master/TOOLS/umpv">https://github.com/mpv-player/mpv/blob/master/TOOLS/umpv</a></p></div>
-<div class="paragraph"><p>It also works nicely with rapid hints:</p></div>
-<div class="listingblock">
-<div class="content">
-<pre><code>:bind m spawn umpv {url}
-:bind M hint links spawn umpv {hint-url}
-:bind ;M hint --rapid links spawn umpv {hint-url}</code></pre>
-</div></div>
-</li>
-<li>
-<p><em>
-How do I use qutebrowser with mutt?
-</em></p>
-<p>
-    For security reasons, local files without <code>.html</code> extensions aren&#8217;t
-    rendered as HTML, see
-    <a href="https://bugs.chromium.org/p/chromium/issues/detail?id=777737">this Chromium issue</a>
-    for details. You can do this in your <code>mailcap</code> file to get a proper
-    extension:
-</p>
-<div class="listingblock">
-<div class="content">
-<pre><code>    text/html; qutebrowser %s; needsterminal; nametemplate=%s.html</code></pre>
-</div></div>
-</li>
-<li>
-<p><em>
-What is the difference between bookmarks and quickmarks?
-</em></p>
-<p>
-    Bookmarks will always use the title of the website as their name, but with quickmarks
-    you can set your own title.
-</p>
-<div class="paragraph"><p>For example, if you bookmark multiple food recipe websites and use <code>:open</code>,
-you have to type the title or address of the website.</p></div>
-<div class="paragraph"><p>When using quickmark, you can give them all names, like
-<code>foodrecipes1</code>, <code>foodrecipes2</code> and so on. When you type
-<code>:open foodrecipes</code>, you will see a list of all the food recipe sites,
-without having to remember the exact website title or address.</p></div>
-</li>
-<li>
-<p><em>
-How do I use spell checking?
-</em></p>
-<p>
-        Configuring spell checking in qutebrowser depends on the backend in use
-    (see <a href="https://github.com/qutebrowser/qutebrowser/issues/700">#700</a> for
-        a more detailed discussion).
-</p>
-<div class="paragraph"><p>For QtWebKit:</p></div>
-<div class="olist arabic"><ol class="arabic">
-<li>
-<p>
-Install <a href="https://github.com/QupZilla/qtwebkit-plugins">qtwebkit-plugins</a>.
-</p>
-</li>
-<li>
-<p>
-Note: with QtWebKit reloaded you may experience some issues. See
-    <a href="https://github.com/QupZilla/qtwebkit-plugins/issues/10">#10</a>.
-</p>
-</li>
-<li>
-<p>
-The dictionary to use is taken from the <code>DICTIONARY</code> environment variable.
-  The default is <code>en_US</code>. For example to use Dutch spell check set <code>DICTIONARY</code>
-  to <code>nl_NL</code>; you can&#8217;t use multiple dictionaries or change them at runtime at
-  the moment.
-  (also see the README file for <code>qtwebkit-plugins</code>).
-</p>
-</li>
-<li>
-<p>
-Remember to install the hunspell dictionaries if you don&#8217;t have them already
-  (most distros should have packages for this).
-</p>
-</li>
-</ol></div>
-<div class="paragraph"><p>For QtWebEngine:</p></div>
-<div class="olist arabic"><ol class="arabic">
-<li>
-<p>
-Make sure your versions of PyQt and Qt are 5.8 or higher.
-</p>
-</li>
-<li>
-<p>
-Use <code>dictcli.py</code> script to install dictionaries.
-  Run the script with <code>-h</code> for the parameter description.
-</p>
-</li>
-<li>
-<p>
-Set <code>spellcheck.languages</code> to the desired list of languages, e.g.:
-  <code>:set spellcheck.languages "['en-US', 'pl-PL']"</code>
-</p>
-</li>
-</ol></div>
-</li>
-<li>
-<p><em>
-How do I use Tor with qutebrowser?
-</em></p>
-<p>
-    Start tor on your machine, and do <code>:set content.proxy socks://localhost:9050/</code>
-    in qutebrowser. Note this won&#8217;t give you the same amount of fingerprinting
-    protection that the Tor Browser does, but it&#8217;s useful to be able to access
-    <code>.onion</code> sites.
-</p>
-</li>
-<li>
-<p><em>
-Why does J move to the next (right) tab, and K to the previous (left) one?
-</em></p>
-<p>
-    One reason is because <a href="https://bitbucket.org/portix/dwb">dwb</a> did it that way,
-    and qutebrowser&#8217;s keybindings are designed to be compatible with dwb&#8217;s.
-    The rationale behind it is that J is "down" in vim, and K is "up", which
-    corresponds nicely to "next"/"previous". It also makes much more sense with
-    vertical tabs (e.g. <code>:set tabs.position left</code>).
-</p>
-</li>
-<li>
-<p><em>
-What&#8217;s the difference between insert and passthrough mode?
-</em></p>
-<p>
-    They are quite similar, but insert mode has some bindings (like <code>Ctrl-e</code> to
-    open an editor) while passthrough mode only has shift+escape bound. This is
-    because shift+escape is unlikely to be a useful binding to be passed to a
-    webpage. However, any other keys may be assigned to leaving passthrough mode
-    instead of shift+escape should this be desired.
-</p>
-</li>
-<li>
-<p><em>
-Why does it take longer to open a URL in qutebrowser than in chromium?
-</em></p>
-<p>
-    When opening a URL in an existing instance, the normal qutebrowser
-    Python script is started and a few PyQt libraries need to be
-    loaded until it is detected that there is an instance running
-    to which the URL is then passed. This takes some time.
-    One workaround is to use this
-    <a href="https://github.com/qutebrowser/qutebrowser/blob/master/scripts/open_url_in_instance.sh">script</a>
-    and place it in your $PATH with the name "qutebrowser". This
-    script passes the URL via an unix socket to qutebrowser (if its
-    running already) using socat which is much faster and starts a new
-    qutebrowser if it is not running already.
-</p>
-</li>
-<li>
-<p><em>
-How do I make qutebrowser use greasemonkey scripts?
-</em></p>
-<p>
-    There is currently no UI elements to handle managing greasemonkey scripts.
-    All management of what scripts are installed or disabled is done in the
-    filesystem by you. qutebrowser reads all files that have an extension of
-    <code>.js</code> from the <code>&lt;data&gt;/greasemonkey/</code> folder and attempts to load them.
-    Where <code>&lt;data&gt;</code> is the qutebrowser data directory shown in the <code>Paths</code>
-    section of the page displayed by <code>:version</code>. If you want to disable a
-    script just rename it, for example, to have <code>.disabled</code> on the end, after
-    the <code>.js</code> extension. To reload scripts from that directory run the command
-    <code>:greasemonkey-reload</code>.
-</p>
-<div class="paragraph"><p>Troubleshooting: to check that your script is being loaded when
-<code>:greasemonkey-reload</code> runs you can start qutebrowser with the arguments
-<code>--debug --logfilter greasemonkey,js</code> and check the messages on the
-program&#8217;s standard output for errors parsing or loading your script.
-You may also see javascript errors if your script is expecting an environment
-that we fail to provide.</p></div>
-<div class="paragraph"><p>Note that there are some missing features which you may run into:</p></div>
-<div class="olist arabic"><ol class="arabic">
-<li>
-<p>
-Some scripts expect <code>GM_xmlhttpRequest</code> to ignore Cross Origin Resource
-  Sharing restrictions, this is currently not supported, so scripts making
-  requests to third party sites will often fail to function correctly.
-</p>
-</li>
-<li>
-<p>
-If your backend is a QtWebEngine version 5.8, 5.9 or 5.10 then regular
-  expressions are not supported in <code>@include</code> or <code>@exclude</code> rules. If your
-  script uses them you can re-write them to use glob expressions or convert
-  them to <code>@match</code> rules.
-  See <a href="https://wiki.greasespot.net/Metadata_Block">the wiki</a> for more info.
-</p>
-</li>
-<li>
-<p>
-Any greasemonkey API function to do with adding UI elements is not currently
-  supported. That means context menu extentensions and background pages.
-</p>
-</li>
-</ol></div>
-</li>
-<li>
-<p><em>
-How do I change the <code>WM_CLASS</code> used by qutebrowser windows?
-</em></p>
-<p>
-    Qt only supports setting <code>WM_CLASS</code> globally, which you can do by starting
-    with <code>--qt-arg name foo</code>. Note that all windows are part of the same
-    qutebrowser instance (unless you use <code>--temp-basedir</code> or <code>--basedir</code>), so
-    they all will share the same <code>WM_CLASS</code>.
-</p>
-</li>
-</ol></div>
-</div>
-</div>
-<div class="sect1">
-<h2 id="_troubleshooting">Troubleshooting</h2>
-<div class="sectionbody">
-<div class="dlist"><dl>
-<dt class="hdlist1">
-Unable to view flash content.
-</dt>
-<dd>
-<p>
-    If you have flash installed for on your system, it&#8217;s necessary to enable plugins
-    to use the flash plugin. Using the command <code>:set content.plugins true</code>
-    in qutebrowser will enable plugins. Packages for flash should
-    be provided for your platform or it can be obtained from
-    <a href="https://get.adobe.com/flashplayer/">Adobe</a>.
-</p>
-</dd>
-<dt class="hdlist1">
-Experiencing freezing on sites like duckduckgo and youtube.
-</dt>
-<dd>
-<p>
-    This issue could be caused by stale plugin files installed by <code>mozplugger</code>
-    if mozplugger was subsequently removed.
-    Try exiting qutebrowser and removing <code>~/.mozilla/plugins/mozplugger*.so</code>.
-    See <a href="https://github.com/qutebrowser/qutebrowser/issues/357">Issue #357</a>
-    for more details.
-</p>
-</dd>
-<dt class="hdlist1">
-When using QtWebEngine, qutebrowser reports "Render Process Crashed" and the console prints a traceback on Gentoo Linux or another Source-Based Distro
-</dt>
-<dd>
-<p>
-    As stated in <a href="https://gcc.gnu.org/gcc-6/changes.html">GCC&#8217;s Website</a> GCC 6 has introduced some optimizations that could break non-conforming codebases, like QtWebEngine.<br />
-    As a workaround, you can disable the nullpointer check optimization by adding the -fno-delete-null-pointer-checks flag while compiling.<br />
-    On gentoo, you just need to add it into your make.conf, like this:<br />
-</p>
-<div class="literalblock">
-<div class="content">
-<pre><code>CFLAGS="... -fno-delete-null-pointer-checks"
-CXXFLAGS="... -fno-delete-null-pointer-checks"</code></pre>
-</div></div>
-<div class="paragraph"><p>And then re-emerging qtwebengine with:<br /></p></div>
-<div class="literalblock">
-<div class="content">
-<pre><code>emerge -1 qtwebengine</code></pre>
-</div></div>
-</dd>
-<dt class="hdlist1">
-Unable to view DRM content (Netflix, Spotify, etc.).
-</dt>
-<dd>
-<p>
-    You will need to install <code>widevine</code> and set <code>qt.args</code> to point to it.
-    Qt 5.9 currently only supports widevine up to Chrome version 61.
-</p>
-<div class="paragraph"><p>On Arch, simply install <code>chromium-widevine</code> from the AUR.</p></div>
-<div class="paragraph"><p>For other distributions, download the chromium tarball and widevine-cdm zip from
-<a href="https://aur.archlinux.org/packages/chromium-widevine/">the AUR page</a>,
-extract <code>libwidevinecdmadapter.so</code> and <code>libwidevinecdm.so</code> files, respectively,
-and move them to the <code>ppapi</code> plugin directory in your Qt library directory (create it if it does not exist).</p></div>
-<div class="paragraph"><p>Lastly, set your <code>qt.args</code> to point to that directory and restart qutebrowser:</p></div>
-<div class="listingblock">
-<div class="content">
-<pre><code>:set qt.args '["ppapi-widevine-path=/usr/lib64/qt5/plugins/ppapi/libwidevinecdmadapter.so"]'
-:restart</code></pre>
-</div></div>
-</dd>
-<dt class="hdlist1">
-Unable to use <code>spawn</code> on MacOS.
-</dt>
-<dd>
-<p>
-When running qutebrowser from the prebuilt binary (<code>qutebrowser.app</code>) it <strong>will
-not</strong> read any files that would alter your <code>$PATH</code> (e.g. <code>.profile</code>, <code>.bashrc</code>,
-etc). This is not a bug, just that <code>.profile</code> is not propogated to GUI
-applications in MacOS.
-</p>
-<div class="paragraph"><p>See <a href="https://github.com/qutebrowser/qutebrowser/issues/4273">Issue #4273</a> for
-details and potential workarounds.</p></div>
-</dd>
-<dt class="hdlist1">
-My issue is not listed.
-</dt>
-<dd>
-<p>
-    If you experience any segfaults or crashes, you can report the issue in
-    <a href="https://github.com/qutebrowser/qutebrowser/issues">the issue tracker</a> or
-    using the <code>:report</code> command.
-    If you are reporting a segfault, make sure you read the
-    <a href="stacktrace.html">guide</a> on how to report them with all needed
-    information.
-</p>
-</dd>
-</dl></div>
-</div>
-</div>
-</div>
-<div id="footnotes"><hr /></div>
-<div id="footer">
-<div id="footer-text">
-Last updated
-<<<<<<< HEAD
- 2019-06-18 11:56:53 CEST
-=======
- 2019-07-18 12:25:32 CEST
->>>>>>> dca1e9c3
-</div>
-</div>
-</body>
-</html>
+<?xml version="1.0" encoding="UTF-8"?>
+<!DOCTYPE html PUBLIC "-//W3C//DTD XHTML 1.1//EN"
+    "http://www.w3.org/TR/xhtml11/DTD/xhtml11.dtd">
+<html xmlns="http://www.w3.org/1999/xhtml" xml:lang="en">
+<head>
+<meta http-equiv="Content-Type" content="application/xhtml+xml; charset=UTF-8" />
+<meta name="generator" content="AsciiDoc 8.6.10" />
+<title>Frequently asked questions</title>
+<style type="text/css">
+/* Shared CSS for AsciiDoc xhtml11 and html5 backends */
+
+/* Default font. */
+body {
+  font-family: Georgia,serif;
+}
+
+/* Title font. */
+h1, h2, h3, h4, h5, h6,
+div.title, caption.title,
+thead, p.table.header,
+#toctitle,
+#author, #revnumber, #revdate, #revremark,
+#footer {
+  font-family: Arial,Helvetica,sans-serif;
+}
+
+body {
+  margin: 1em 5% 1em 5%;
+}
+
+a {
+  color: blue;
+  text-decoration: underline;
+}
+a:visited {
+  color: fuchsia;
+}
+
+em {
+  font-style: italic;
+  color: navy;
+}
+
+strong {
+  font-weight: bold;
+  color: #083194;
+}
+
+h1, h2, h3, h4, h5, h6 {
+  color: #527bbd;
+  margin-top: 1.2em;
+  margin-bottom: 0.5em;
+  line-height: 1.3;
+}
+
+h1, h2, h3 {
+  border-bottom: 2px solid silver;
+}
+h2 {
+  padding-top: 0.5em;
+}
+h3 {
+  float: left;
+}
+h3 + * {
+  clear: left;
+}
+h5 {
+  font-size: 1.0em;
+}
+
+div.sectionbody {
+  margin-left: 0;
+}
+
+hr {
+  border: 1px solid silver;
+}
+
+p {
+  margin-top: 0.5em;
+  margin-bottom: 0.5em;
+}
+
+ul, ol, li > p {
+  margin-top: 0;
+}
+ul > li     { color: #aaa; }
+ul > li > * { color: black; }
+
+.monospaced, code, pre {
+  font-family: "Courier New", Courier, monospace;
+  font-size: inherit;
+  color: navy;
+  padding: 0;
+  margin: 0;
+}
+pre {
+  white-space: pre-wrap;
+}
+
+#author {
+  color: #527bbd;
+  font-weight: bold;
+  font-size: 1.1em;
+}
+#email {
+}
+#revnumber, #revdate, #revremark {
+}
+
+#footer {
+  font-size: small;
+  border-top: 2px solid silver;
+  padding-top: 0.5em;
+  margin-top: 4.0em;
+}
+#footer-text {
+  float: left;
+  padding-bottom: 0.5em;
+}
+#footer-badges {
+  float: right;
+  padding-bottom: 0.5em;
+}
+
+#preamble {
+  margin-top: 1.5em;
+  margin-bottom: 1.5em;
+}
+div.imageblock, div.exampleblock, div.verseblock,
+div.quoteblock, div.literalblock, div.listingblock, div.sidebarblock,
+div.admonitionblock {
+  margin-top: 1.0em;
+  margin-bottom: 1.5em;
+}
+div.admonitionblock {
+  margin-top: 2.0em;
+  margin-bottom: 2.0em;
+  margin-right: 10%;
+  color: #606060;
+}
+
+div.content { /* Block element content. */
+  padding: 0;
+}
+
+/* Block element titles. */
+div.title, caption.title {
+  color: #527bbd;
+  font-weight: bold;
+  text-align: left;
+  margin-top: 1.0em;
+  margin-bottom: 0.5em;
+}
+div.title + * {
+  margin-top: 0;
+}
+
+td div.title:first-child {
+  margin-top: 0.0em;
+}
+div.content div.title:first-child {
+  margin-top: 0.0em;
+}
+div.content + div.title {
+  margin-top: 0.0em;
+}
+
+div.sidebarblock > div.content {
+  background: #ffffee;
+  border: 1px solid #dddddd;
+  border-left: 4px solid #f0f0f0;
+  padding: 0.5em;
+}
+
+div.listingblock > div.content {
+  border: 1px solid #dddddd;
+  border-left: 5px solid #f0f0f0;
+  background: #f8f8f8;
+  padding: 0.5em;
+}
+
+div.quoteblock, div.verseblock {
+  padding-left: 1.0em;
+  margin-left: 1.0em;
+  margin-right: 10%;
+  border-left: 5px solid #f0f0f0;
+  color: #888;
+}
+
+div.quoteblock > div.attribution {
+  padding-top: 0.5em;
+  text-align: right;
+}
+
+div.verseblock > pre.content {
+  font-family: inherit;
+  font-size: inherit;
+}
+div.verseblock > div.attribution {
+  padding-top: 0.75em;
+  text-align: left;
+}
+/* DEPRECATED: Pre version 8.2.7 verse style literal block. */
+div.verseblock + div.attribution {
+  text-align: left;
+}
+
+div.admonitionblock .icon {
+  vertical-align: top;
+  font-size: 1.1em;
+  font-weight: bold;
+  text-decoration: underline;
+  color: #527bbd;
+  padding-right: 0.5em;
+}
+div.admonitionblock td.content {
+  padding-left: 0.5em;
+  border-left: 3px solid #dddddd;
+}
+
+div.exampleblock > div.content {
+  border-left: 3px solid #dddddd;
+  padding-left: 0.5em;
+}
+
+div.imageblock div.content { padding-left: 0; }
+span.image img { border-style: none; vertical-align: text-bottom; }
+a.image:visited { color: white; }
+
+dl {
+  margin-top: 0.8em;
+  margin-bottom: 0.8em;
+}
+dt {
+  margin-top: 0.5em;
+  margin-bottom: 0;
+  font-style: normal;
+  color: navy;
+}
+dd > *:first-child {
+  margin-top: 0.1em;
+}
+
+ul, ol {
+    list-style-position: outside;
+}
+ol.arabic {
+  list-style-type: decimal;
+}
+ol.loweralpha {
+  list-style-type: lower-alpha;
+}
+ol.upperalpha {
+  list-style-type: upper-alpha;
+}
+ol.lowerroman {
+  list-style-type: lower-roman;
+}
+ol.upperroman {
+  list-style-type: upper-roman;
+}
+
+div.compact ul, div.compact ol,
+div.compact p, div.compact p,
+div.compact div, div.compact div {
+  margin-top: 0.1em;
+  margin-bottom: 0.1em;
+}
+
+tfoot {
+  font-weight: bold;
+}
+td > div.verse {
+  white-space: pre;
+}
+
+div.hdlist {
+  margin-top: 0.8em;
+  margin-bottom: 0.8em;
+}
+div.hdlist tr {
+  padding-bottom: 15px;
+}
+dt.hdlist1.strong, td.hdlist1.strong {
+  font-weight: bold;
+}
+td.hdlist1 {
+  vertical-align: top;
+  font-style: normal;
+  padding-right: 0.8em;
+  color: navy;
+}
+td.hdlist2 {
+  vertical-align: top;
+}
+div.hdlist.compact tr {
+  margin: 0;
+  padding-bottom: 0;
+}
+
+.comment {
+  background: yellow;
+}
+
+.footnote, .footnoteref {
+  font-size: 0.8em;
+}
+
+span.footnote, span.footnoteref {
+  vertical-align: super;
+}
+
+#footnotes {
+  margin: 20px 0 20px 0;
+  padding: 7px 0 0 0;
+}
+
+#footnotes div.footnote {
+  margin: 0 0 5px 0;
+}
+
+#footnotes hr {
+  border: none;
+  border-top: 1px solid silver;
+  height: 1px;
+  text-align: left;
+  margin-left: 0;
+  width: 20%;
+  min-width: 100px;
+}
+
+div.colist td {
+  padding-right: 0.5em;
+  padding-bottom: 0.3em;
+  vertical-align: top;
+}
+div.colist td img {
+  margin-top: 0.3em;
+}
+
+@media print {
+  #footer-badges { display: none; }
+}
+
+#toc {
+  margin-bottom: 2.5em;
+}
+
+#toctitle {
+  color: #527bbd;
+  font-size: 1.1em;
+  font-weight: bold;
+  margin-top: 1.0em;
+  margin-bottom: 0.1em;
+}
+
+div.toclevel0, div.toclevel1, div.toclevel2, div.toclevel3, div.toclevel4 {
+  margin-top: 0;
+  margin-bottom: 0;
+}
+div.toclevel2 {
+  margin-left: 2em;
+  font-size: 0.9em;
+}
+div.toclevel3 {
+  margin-left: 4em;
+  font-size: 0.9em;
+}
+div.toclevel4 {
+  margin-left: 6em;
+  font-size: 0.9em;
+}
+
+span.aqua { color: aqua; }
+span.black { color: black; }
+span.blue { color: blue; }
+span.fuchsia { color: fuchsia; }
+span.gray { color: gray; }
+span.green { color: green; }
+span.lime { color: lime; }
+span.maroon { color: maroon; }
+span.navy { color: navy; }
+span.olive { color: olive; }
+span.purple { color: purple; }
+span.red { color: red; }
+span.silver { color: silver; }
+span.teal { color: teal; }
+span.white { color: white; }
+span.yellow { color: yellow; }
+
+span.aqua-background { background: aqua; }
+span.black-background { background: black; }
+span.blue-background { background: blue; }
+span.fuchsia-background { background: fuchsia; }
+span.gray-background { background: gray; }
+span.green-background { background: green; }
+span.lime-background { background: lime; }
+span.maroon-background { background: maroon; }
+span.navy-background { background: navy; }
+span.olive-background { background: olive; }
+span.purple-background { background: purple; }
+span.red-background { background: red; }
+span.silver-background { background: silver; }
+span.teal-background { background: teal; }
+span.white-background { background: white; }
+span.yellow-background { background: yellow; }
+
+span.big { font-size: 2em; }
+span.small { font-size: 0.6em; }
+
+span.underline { text-decoration: underline; }
+span.overline { text-decoration: overline; }
+span.line-through { text-decoration: line-through; }
+
+div.unbreakable { page-break-inside: avoid; }
+
+
+/*
+ * xhtml11 specific
+ *
+ * */
+
+div.tableblock {
+  margin-top: 1.0em;
+  margin-bottom: 1.5em;
+}
+div.tableblock > table {
+  border: 3px solid #527bbd;
+}
+thead, p.table.header {
+  font-weight: bold;
+  color: #527bbd;
+}
+p.table {
+  margin-top: 0;
+}
+/* Because the table frame attribute is overriden by CSS in most browsers. */
+div.tableblock > table[frame="void"] {
+  border-style: none;
+}
+div.tableblock > table[frame="hsides"] {
+  border-left-style: none;
+  border-right-style: none;
+}
+div.tableblock > table[frame="vsides"] {
+  border-top-style: none;
+  border-bottom-style: none;
+}
+
+
+/*
+ * html5 specific
+ *
+ * */
+
+table.tableblock {
+  margin-top: 1.0em;
+  margin-bottom: 1.5em;
+}
+thead, p.tableblock.header {
+  font-weight: bold;
+  color: #527bbd;
+}
+p.tableblock {
+  margin-top: 0;
+}
+table.tableblock {
+  border-width: 3px;
+  border-spacing: 0px;
+  border-style: solid;
+  border-color: #527bbd;
+  border-collapse: collapse;
+}
+th.tableblock, td.tableblock {
+  border-width: 1px;
+  padding: 4px;
+  border-style: solid;
+  border-color: #527bbd;
+}
+
+table.tableblock.frame-topbot {
+  border-left-style: hidden;
+  border-right-style: hidden;
+}
+table.tableblock.frame-sides {
+  border-top-style: hidden;
+  border-bottom-style: hidden;
+}
+table.tableblock.frame-none {
+  border-style: hidden;
+}
+
+th.tableblock.halign-left, td.tableblock.halign-left {
+  text-align: left;
+}
+th.tableblock.halign-center, td.tableblock.halign-center {
+  text-align: center;
+}
+th.tableblock.halign-right, td.tableblock.halign-right {
+  text-align: right;
+}
+
+th.tableblock.valign-top, td.tableblock.valign-top {
+  vertical-align: top;
+}
+th.tableblock.valign-middle, td.tableblock.valign-middle {
+  vertical-align: middle;
+}
+th.tableblock.valign-bottom, td.tableblock.valign-bottom {
+  vertical-align: bottom;
+}
+
+
+/*
+ * manpage specific
+ *
+ * */
+
+body.manpage h1 {
+  padding-top: 0.5em;
+  padding-bottom: 0.5em;
+  border-top: 2px solid silver;
+  border-bottom: 2px solid silver;
+}
+body.manpage h2 {
+  border-style: none;
+}
+body.manpage div.sectionbody {
+  margin-left: 3em;
+}
+
+@media print {
+  body.manpage div#toc { display: none; }
+}
+.highlight .hll { background-color: #ffffcc }
+.highlight  { background: #f8f8f8; }
+.highlight .c { color: #408080; font-style: italic } /* Comment */
+.highlight .err { border: 1px solid #FF0000 } /* Error */
+.highlight .k { color: #008000; font-weight: bold } /* Keyword */
+.highlight .o { color: #666666 } /* Operator */
+.highlight .cm { color: #408080; font-style: italic } /* Comment.Multiline */
+.highlight .cp { color: #BC7A00 } /* Comment.Preproc */
+.highlight .c1 { color: #408080; font-style: italic } /* Comment.Single */
+.highlight .cs { color: #408080; font-style: italic } /* Comment.Special */
+.highlight .gd { color: #A00000 } /* Generic.Deleted */
+.highlight .ge { font-style: italic } /* Generic.Emph */
+.highlight .gr { color: #FF0000 } /* Generic.Error */
+.highlight .gh { color: #000080; font-weight: bold } /* Generic.Heading */
+.highlight .gi { color: #00A000 } /* Generic.Inserted */
+.highlight .go { color: #808080 } /* Generic.Output */
+.highlight .gp { color: #000080; font-weight: bold } /* Generic.Prompt */
+.highlight .gs { font-weight: bold } /* Generic.Strong */
+.highlight .gu { color: #800080; font-weight: bold } /* Generic.Subheading */
+.highlight .gt { color: #0040D0 } /* Generic.Traceback */
+.highlight .kc { color: #008000; font-weight: bold } /* Keyword.Constant */
+.highlight .kd { color: #008000; font-weight: bold } /* Keyword.Declaration */
+.highlight .kn { color: #008000; font-weight: bold } /* Keyword.Namespace */
+.highlight .kp { color: #008000 } /* Keyword.Pseudo */
+.highlight .kr { color: #008000; font-weight: bold } /* Keyword.Reserved */
+.highlight .kt { color: #B00040 } /* Keyword.Type */
+.highlight .m { color: #666666 } /* Literal.Number */
+.highlight .s { color: #BA2121 } /* Literal.String */
+.highlight .na { color: #7D9029 } /* Name.Attribute */
+.highlight .nb { color: #008000 } /* Name.Builtin */
+.highlight .nc { color: #0000FF; font-weight: bold } /* Name.Class */
+.highlight .no { color: #880000 } /* Name.Constant */
+.highlight .nd { color: #AA22FF } /* Name.Decorator */
+.highlight .ni { color: #999999; font-weight: bold } /* Name.Entity */
+.highlight .ne { color: #D2413A; font-weight: bold } /* Name.Exception */
+.highlight .nf { color: #0000FF } /* Name.Function */
+.highlight .nl { color: #A0A000 } /* Name.Label */
+.highlight .nn { color: #0000FF; font-weight: bold } /* Name.Namespace */
+.highlight .nt { color: #008000; font-weight: bold } /* Name.Tag */
+.highlight .nv { color: #19177C } /* Name.Variable */
+.highlight .ow { color: #AA22FF; font-weight: bold } /* Operator.Word */
+.highlight .w { color: #bbbbbb } /* Text.Whitespace */
+.highlight .mf { color: #666666 } /* Literal.Number.Float */
+.highlight .mh { color: #666666 } /* Literal.Number.Hex */
+.highlight .mi { color: #666666 } /* Literal.Number.Integer */
+.highlight .mo { color: #666666 } /* Literal.Number.Oct */
+.highlight .sb { color: #BA2121 } /* Literal.String.Backtick */
+.highlight .sc { color: #BA2121 } /* Literal.String.Char */
+.highlight .sd { color: #BA2121; font-style: italic } /* Literal.String.Doc */
+.highlight .s2 { color: #BA2121 } /* Literal.String.Double */
+.highlight .se { color: #BB6622; font-weight: bold } /* Literal.String.Escape */
+.highlight .sh { color: #BA2121 } /* Literal.String.Heredoc */
+.highlight .si { color: #BB6688; font-weight: bold } /* Literal.String.Interpol */
+.highlight .sx { color: #008000 } /* Literal.String.Other */
+.highlight .sr { color: #BB6688 } /* Literal.String.Regex */
+.highlight .s1 { color: #BA2121 } /* Literal.String.Single */
+.highlight .ss { color: #19177C } /* Literal.String.Symbol */
+.highlight .bp { color: #008000 } /* Name.Builtin.Pseudo */
+.highlight .vc { color: #19177C } /* Name.Variable.Class */
+.highlight .vg { color: #19177C } /* Name.Variable.Global */
+.highlight .vi { color: #19177C } /* Name.Variable.Instance */
+.highlight .il { color: #666666 } /* Literal.Number.Integer.Long */
+
+
+</style>
+<script type="text/javascript">
+/*<![CDATA[*/
+var asciidoc = {  // Namespace.
+
+/////////////////////////////////////////////////////////////////////
+// Table Of Contents generator
+/////////////////////////////////////////////////////////////////////
+
+/* Author: Mihai Bazon, September 2002
+ * http://students.infoiasi.ro/~mishoo
+ *
+ * Table Of Content generator
+ * Version: 0.4
+ *
+ * Feel free to use this script under the terms of the GNU General Public
+ * License, as long as you do not remove or alter this notice.
+ */
+
+ /* modified by Troy D. Hanson, September 2006. License: GPL */
+ /* modified by Stuart Rackham, 2006, 2009. License: GPL */
+
+// toclevels = 1..4.
+toc: function (toclevels) {
+
+  function getText(el) {
+    var text = "";
+    for (var i = el.firstChild; i != null; i = i.nextSibling) {
+      if (i.nodeType == 3 /* Node.TEXT_NODE */) // IE doesn't speak constants.
+        text += i.data;
+      else if (i.firstChild != null)
+        text += getText(i);
+    }
+    return text;
+  }
+
+  function TocEntry(el, text, toclevel) {
+    this.element = el;
+    this.text = text;
+    this.toclevel = toclevel;
+  }
+
+  function tocEntries(el, toclevels) {
+    var result = new Array;
+    var re = new RegExp('[hH]([1-'+(toclevels+1)+'])');
+    // Function that scans the DOM tree for header elements (the DOM2
+    // nodeIterator API would be a better technique but not supported by all
+    // browsers).
+    var iterate = function (el) {
+      for (var i = el.firstChild; i != null; i = i.nextSibling) {
+        if (i.nodeType == 1 /* Node.ELEMENT_NODE */) {
+          var mo = re.exec(i.tagName);
+          if (mo && (i.getAttribute("class") || i.getAttribute("className")) != "float") {
+            result[result.length] = new TocEntry(i, getText(i), mo[1]-1);
+          }
+          iterate(i);
+        }
+      }
+    }
+    iterate(el);
+    return result;
+  }
+
+  var toc = document.getElementById("toc");
+  if (!toc) {
+    return;
+  }
+
+  // Delete existing TOC entries in case we're reloading the TOC.
+  var tocEntriesToRemove = [];
+  var i;
+  for (i = 0; i < toc.childNodes.length; i++) {
+    var entry = toc.childNodes[i];
+    if (entry.nodeName.toLowerCase() == 'div'
+     && entry.getAttribute("class")
+     && entry.getAttribute("class").match(/^toclevel/))
+      tocEntriesToRemove.push(entry);
+  }
+  for (i = 0; i < tocEntriesToRemove.length; i++) {
+    toc.removeChild(tocEntriesToRemove[i]);
+  }
+
+  // Rebuild TOC entries.
+  var entries = tocEntries(document.getElementById("content"), toclevels);
+  for (var i = 0; i < entries.length; ++i) {
+    var entry = entries[i];
+    if (entry.element.id == "")
+      entry.element.id = "_toc_" + i;
+    var a = document.createElement("a");
+    a.href = "#" + entry.element.id;
+    a.appendChild(document.createTextNode(entry.text));
+    var div = document.createElement("div");
+    div.appendChild(a);
+    div.className = "toclevel" + entry.toclevel;
+    toc.appendChild(div);
+  }
+  if (entries.length == 0)
+    toc.parentNode.removeChild(toc);
+},
+
+
+/////////////////////////////////////////////////////////////////////
+// Footnotes generator
+/////////////////////////////////////////////////////////////////////
+
+/* Based on footnote generation code from:
+ * http://www.brandspankingnew.net/archive/2005/07/format_footnote.html
+ */
+
+footnotes: function () {
+  // Delete existing footnote entries in case we're reloading the footnodes.
+  var i;
+  var noteholder = document.getElementById("footnotes");
+  if (!noteholder) {
+    return;
+  }
+  var entriesToRemove = [];
+  for (i = 0; i < noteholder.childNodes.length; i++) {
+    var entry = noteholder.childNodes[i];
+    if (entry.nodeName.toLowerCase() == 'div' && entry.getAttribute("class") == "footnote")
+      entriesToRemove.push(entry);
+  }
+  for (i = 0; i < entriesToRemove.length; i++) {
+    noteholder.removeChild(entriesToRemove[i]);
+  }
+
+  // Rebuild footnote entries.
+  var cont = document.getElementById("content");
+  var spans = cont.getElementsByTagName("span");
+  var refs = {};
+  var n = 0;
+  for (i=0; i<spans.length; i++) {
+    if (spans[i].className == "footnote") {
+      n++;
+      var note = spans[i].getAttribute("data-note");
+      if (!note) {
+        // Use [\s\S] in place of . so multi-line matches work.
+        // Because JavaScript has no s (dotall) regex flag.
+        note = spans[i].innerHTML.match(/\s*\[([\s\S]*)]\s*/)[1];
+        spans[i].innerHTML =
+          "[<a id='_footnoteref_" + n + "' href='#_footnote_" + n +
+          "' title='View footnote' class='footnote'>" + n + "</a>]";
+        spans[i].setAttribute("data-note", note);
+      }
+      noteholder.innerHTML +=
+        "<div class='footnote' id='_footnote_" + n + "'>" +
+        "<a href='#_footnoteref_" + n + "' title='Return to text'>" +
+        n + "</a>. " + note + "</div>";
+      var id =spans[i].getAttribute("id");
+      if (id != null) refs["#"+id] = n;
+    }
+  }
+  if (n == 0)
+    noteholder.parentNode.removeChild(noteholder);
+  else {
+    // Process footnoterefs.
+    for (i=0; i<spans.length; i++) {
+      if (spans[i].className == "footnoteref") {
+        var href = spans[i].getElementsByTagName("a")[0].getAttribute("href");
+        href = href.match(/#.*/)[0];  // Because IE return full URL.
+        n = refs[href];
+        spans[i].innerHTML =
+          "[<a href='#_footnote_" + n +
+          "' title='View footnote' class='footnote'>" + n + "</a>]";
+      }
+    }
+  }
+},
+
+install: function(toclevels) {
+  var timerId;
+
+  function reinstall() {
+    asciidoc.footnotes();
+    if (toclevels) {
+      asciidoc.toc(toclevels);
+    }
+  }
+
+  function reinstallAndRemoveTimer() {
+    clearInterval(timerId);
+    reinstall();
+  }
+
+  timerId = setInterval(reinstall, 500);
+  if (document.addEventListener)
+    document.addEventListener("DOMContentLoaded", reinstallAndRemoveTimer, false);
+  else
+    window.onload = reinstallAndRemoveTimer;
+}
+
+}
+asciidoc.install();
+/*]]>*/
+</script>
+</head>
+<body class="article">
+<div id="header">
+<h1>Frequently asked questions</h1>
+<span id="author">The Compiler</span><br />
+<span id="email"><code>&lt;<a href="mailto:mail@qutebrowser.org">mail@qutebrowser.org</a>&gt;</code></span><br />
+</div>
+<div id="content">
+<div id="preamble">
+<div class="sectionbody">
+<div class="qlist qanda"><ol>
+<li>
+<p><em>
+What is qutebrowser based on?
+</em></p>
+<p>
+    qutebrowser uses <a href="https://www.python.org/">Python</a>, <a href="https://www.qt.io/">Qt</a> and
+    <a href="https://www.riverbankcomputing.com/software/pyqt/intro">PyQt</a>.
+</p>
+<div class="paragraph"><p>The concept of it is largely inspired by <a href="https://bitbucket.org/portix/dwb/">dwb</a>
+and <a href="http://www.vimperator.org/vimperator">Vimperator</a>. Many actions and
+key bindings are similar to dwb.</p></div>
+</li>
+<li>
+<p><em>
+Why another browser?
+</em></p>
+<p>
+    It might be hard to believe, but I didn&#8217;t find any browser which I was
+    happy with, so I started to write my own. Also, I needed a project to get
+    into writing GUI applications with Python and
+    <a href="https://www.qt.io/">Qt</a>/<a href="https://www.riverbankcomputing.com/software/pyqt/intro">PyQt</a>.
+</p>
+<div class="paragraph"><p>Read the next few questions to find out why I was unhappy with existing
+software.</p></div>
+</li>
+<li>
+<p><em>
+What&#8217;s wrong with <a href="https://bitbucket.org/portix/dwb/">dwb</a>/<a href="https://sourceforge.net/projects/vimprobable/">vimprobable</a>/<a href="https://mason-larobina.github.io/luakit/">luakit</a>/jumanji/&#8230; (projects based on WebKitGTK)?
+</em></p>
+<p>
+    Most of them are based on the <a href="https://webkitgtk.org/">WebKitGTK+</a>
+    <a href="https://webkitgtk.org/reference/webkitgtk/stable/index.html">WebKit1</a> API,
+    which causes a lot of crashes. As the GTK API using WebKit1 is
+    <a href="https://lists.webkit.org/pipermail/webkit-gtk/2014-March/001821.html">deprecated</a>,
+    these bugs are never going to be fixed.
+</p>
+<div class="paragraph"><p>When qutebrowser was created, the newer
+<a href="https://webkitgtk.org/reference/webkit2gtk/stable/index.html">WebKit2 API</a> lacked
+basic features like proxy support, and almost no projects have started porting
+to WebKit2. In the meantime, this situation has improved a bit, but there are
+still only a few projects which have some kind of WebKit2 support (see the
+<a href="https://github.com/qutebrowser/qutebrowser#similar-projects">list of
+alternatives</a>).</p></div>
+<div class="paragraph"><p>qutebrowser uses <a href="https://www.qt.io/">Qt</a> and
+<a href="https://wiki.qt.io/QtWebEngine">QtWebEngine</a> by default (and supports
+<a href="https://wiki.qt.io/QtWebKit">QtWebKit</a> optionally). QtWebEngine is based on
+Google&#8217;s <a href="https://www.chromium.org/Home">Chromium</a>. With an up-to-date Qt, it has
+much more man-power behind it than WebKitGTK+ has, and thus supports more modern
+web features - it&#8217;s also arguably more secure.</p></div>
+</li>
+<li>
+<p><em>
+What&#8217;s wrong with <a href="https://www.mozilla.org/en-US/firefox/new/">Firefox</a> and <a href="http://bug.5digits.org/pentadactyl/">Pentadactyl</a>/<a href="http://www.vimperator.org/vimperator">Vimperator</a>?
+</em></p>
+<p>
+    Firefox likes to break compatibility with addons on each upgrade, gets
+    slower and more bloated with every upgrade, and has some
+    <a href="https://blog.mozilla.org/advancingcontent/2014/02/11/publisher-transformation-with-users-at-the-center/">horrible
+    ideas</a> lately.
+</p>
+<div class="paragraph"><p>Also, developing addons for it is a nightmare.</p></div>
+</li>
+<li>
+<p><em>
+What&#8217;s wrong with <a href="https://www.chromium.org/Home">Chromium</a> and <a href="https://vimium.github.io/">Vimium</a>?
+</em></p>
+<p>
+    The Chrome plugin API doesn&#8217;t seem to allow much freedom for plugin
+    writers, which results in Vimium not really having all the features you&#8217;d
+    expect from a proper minimal, vim-like browser.
+</p>
+</li>
+<li>
+<p><em>
+Why Python?
+</em></p>
+<p>
+    I enjoy writing Python since 2011, which made it one of the possible
+    choices. I wanted to use <a href="https://www.qt.io/">Qt</a> because of
+    <a href="https://wiki.qt.io/QtWebKit">QtWebKit</a> so I didn&#8217;t have
+    <a href="https://wiki.qt.io/Category:LanguageBindings">many other choices</a>. I don&#8217;t
+    like C++ and can&#8217;t write it very well, so that wasn&#8217;t an alternative.
+</p>
+</li>
+<li>
+<p><em>
+But isn&#8217;t Python too slow for a browser?
+</em></p>
+<p>
+    <a href="https://www.infoworld.com/d/application-development/van-rossum-python-not-too-slow-188715">No.</a>
+    I believe efficiency while coding is a lot more important than efficiency
+    while running. Also, most of the heavy lifting of qutebrowser is done by Qt
+    and WebKit in C++, with the
+    <a href="https://wiki.python.org/moin/GlobalInterpreterLock">GIL</a> released.
+</p>
+</li>
+<li>
+<p><em>
+Is qutebrowser secure?
+</em></p>
+<p>
+    Most security issues are in the backend (which handles networking,
+    rendering, JavaScript, etc.) and not qutebrowser itself.
+</p>
+<div class="paragraph"><p>qutebrowser uses <a href="https://wiki.qt.io/QtWebEngine">QtWebEngine</a> by default.
+QtWebEngine is based on Google&#8217;s <a href="https://www.chromium.org/Home">Chromium</a>. While
+Qt only updates to a new Chromium release on every minor Qt release (all ~6
+months), every patch release backports security fixes from newer Chromium
+versions. In other words: As long as you&#8217;re using an up-to-date Qt, you should
+be recieving security updates on a regular basis, without qutebrowser having to
+do anything. Chromium&#8217;s process isolation and
+<a href="https://chromium.googlesource.com/chromium/src/+/master/docs/design/sandbox.md">sandboxing</a>
+features are also enabled as a second line of defense.</p></div>
+<div class="paragraph"><p><a href="https://wiki.qt.io/QtWebKit">QtWebKit</a> is also supported as an alternative
+backend, but hasn&#8217;t seen new releases
+<a href="https://github.com/annulen/webkit/releases">in a while</a>. It also doesn&#8217;t have any
+process isolation or sandboxing. See
+<a href="https://github.com/qutebrowser/qutebrowser/issues/4039">#4039</a> for more details.</p></div>
+<div class="paragraph"><p>Security issues in qutebrowser&#8217;s code happen very rarely (as per July 2018,
+there have been three security issues caused by qutebrowser in over 4.5 years).
+Those were handled appropriately
+(<a href="http://seclists.org/oss-sec/2018/q3/29">example</a>) and fixed timely. To report
+security bugs, please contact me directly at <a href="mailto:mail@qutebrowser.org">mail@qutebrowser.org</a>, GPG ID
+<a href="https://www.the-compiler.org/pubkey.asc">0x916eb0c8fd55a072</a>.</p></div>
+</li>
+<li>
+<p><em>
+Is there an adblocker?
+</em></p>
+<p>
+    There is a host-based adblocker which takes /etc/hosts-like lists. A "real"
+    adblocker has a
+    <a href="https://www.reddit.com/r/programming/comments/25j41u/adblock_pluss_effect_on_firefoxs_memory_usage/chhpomw">big
+    impact</a> on browsing speed and
+    <a href="https://blog.mozilla.org/nnethercote/2014/05/14/adblock-pluss-effect-on-firefoxs-memory-usage/">RAM
+    usage</a>, so implementing support for AdBlockPlus-like lists is currently not
+    a priority.
+</p>
+</li>
+<li>
+<p><em>
+How can I get No-Script-like behavior?
+</em></p>
+<p>
+    To disable JavaScript by default:
+</p>
+<div class="listingblock">
+<div class="content">
+<pre><code>:set content.javascript.enabled false</code></pre>
+</div></div>
+<div class="paragraph"><p>The basic command for enabling JavaScript for the current host is <code>tsh</code>.
+This will allow JavaScript execution for the current session.
+Use <code>S</code> instead of <code>s</code> to make the exception permanent.
+With <code>H</code> instead of <code>h</code>, subdomains are included.
+With <code>u</code> instead of <code>h</code>, only the current URL is whitelisted (not the whole host).</p></div>
+</li>
+<li>
+<p><em>
+How do I play Youtube videos with mpv?
+</em></p>
+<p>
+    You can easily add a key binding to play youtube videos inside a real video
+    player - optionally even with hinting for links:
+</p>
+<div class="listingblock">
+<div class="content">
+<pre><code>:bind m spawn mpv {url}
+:bind M hint links spawn mpv {hint-url}</code></pre>
+</div></div>
+<div class="paragraph"><p>Note that you might need an additional package (e.g.
+<a href="https://www.archlinux.org/packages/community/any/youtube-dl/">youtube-dl</a> on
+Archlinux) to play web videos with mpv.</p></div>
+<div class="paragraph"><p>There is a very useful script for mpv, which emulates "unique application"
+functionality. This way you can add links to the mpv playlist instead of
+playing them all at once.</p></div>
+<div class="paragraph"><p>You can find the script here: <a href="https://github.com/mpv-player/mpv/blob/master/TOOLS/umpv">https://github.com/mpv-player/mpv/blob/master/TOOLS/umpv</a></p></div>
+<div class="paragraph"><p>It also works nicely with rapid hints:</p></div>
+<div class="listingblock">
+<div class="content">
+<pre><code>:bind m spawn umpv {url}
+:bind M hint links spawn umpv {hint-url}
+:bind ;M hint --rapid links spawn umpv {hint-url}</code></pre>
+</div></div>
+</li>
+<li>
+<p><em>
+How do I use qutebrowser with mutt?
+</em></p>
+<p>
+    For security reasons, local files without <code>.html</code> extensions aren&#8217;t
+    rendered as HTML, see
+    <a href="https://bugs.chromium.org/p/chromium/issues/detail?id=777737">this Chromium issue</a>
+    for details. You can do this in your <code>mailcap</code> file to get a proper
+    extension:
+</p>
+<div class="listingblock">
+<div class="content">
+<pre><code>    text/html; qutebrowser %s; needsterminal; nametemplate=%s.html</code></pre>
+</div></div>
+</li>
+<li>
+<p><em>
+What is the difference between bookmarks and quickmarks?
+</em></p>
+<p>
+    Bookmarks will always use the title of the website as their name, but with quickmarks
+    you can set your own title.
+</p>
+<div class="paragraph"><p>For example, if you bookmark multiple food recipe websites and use <code>:open</code>,
+you have to type the title or address of the website.</p></div>
+<div class="paragraph"><p>When using quickmark, you can give them all names, like
+<code>foodrecipes1</code>, <code>foodrecipes2</code> and so on. When you type
+<code>:open foodrecipes</code>, you will see a list of all the food recipe sites,
+without having to remember the exact website title or address.</p></div>
+</li>
+<li>
+<p><em>
+How do I use spell checking?
+</em></p>
+<p>
+        Configuring spell checking in qutebrowser depends on the backend in use
+    (see <a href="https://github.com/qutebrowser/qutebrowser/issues/700">#700</a> for
+        a more detailed discussion).
+</p>
+<div class="paragraph"><p>For QtWebKit:</p></div>
+<div class="olist arabic"><ol class="arabic">
+<li>
+<p>
+Install <a href="https://github.com/QupZilla/qtwebkit-plugins">qtwebkit-plugins</a>.
+</p>
+</li>
+<li>
+<p>
+Note: with QtWebKit reloaded you may experience some issues. See
+    <a href="https://github.com/QupZilla/qtwebkit-plugins/issues/10">#10</a>.
+</p>
+</li>
+<li>
+<p>
+The dictionary to use is taken from the <code>DICTIONARY</code> environment variable.
+  The default is <code>en_US</code>. For example to use Dutch spell check set <code>DICTIONARY</code>
+  to <code>nl_NL</code>; you can&#8217;t use multiple dictionaries or change them at runtime at
+  the moment.
+  (also see the README file for <code>qtwebkit-plugins</code>).
+</p>
+</li>
+<li>
+<p>
+Remember to install the hunspell dictionaries if you don&#8217;t have them already
+  (most distros should have packages for this).
+</p>
+</li>
+</ol></div>
+<div class="paragraph"><p>For QtWebEngine:</p></div>
+<div class="olist arabic"><ol class="arabic">
+<li>
+<p>
+Make sure your versions of PyQt and Qt are 5.8 or higher.
+</p>
+</li>
+<li>
+<p>
+Use <code>dictcli.py</code> script to install dictionaries.
+  Run the script with <code>-h</code> for the parameter description.
+</p>
+</li>
+<li>
+<p>
+Set <code>spellcheck.languages</code> to the desired list of languages, e.g.:
+  <code>:set spellcheck.languages "['en-US', 'pl-PL']"</code>
+</p>
+</li>
+</ol></div>
+</li>
+<li>
+<p><em>
+How do I use Tor with qutebrowser?
+</em></p>
+<p>
+    Start tor on your machine, and do <code>:set content.proxy socks://localhost:9050/</code>
+    in qutebrowser. Note this won&#8217;t give you the same amount of fingerprinting
+    protection that the Tor Browser does, but it&#8217;s useful to be able to access
+    <code>.onion</code> sites.
+</p>
+</li>
+<li>
+<p><em>
+Why does J move to the next (right) tab, and K to the previous (left) one?
+</em></p>
+<p>
+    One reason is because <a href="https://bitbucket.org/portix/dwb">dwb</a> did it that way,
+    and qutebrowser&#8217;s keybindings are designed to be compatible with dwb&#8217;s.
+    The rationale behind it is that J is "down" in vim, and K is "up", which
+    corresponds nicely to "next"/"previous". It also makes much more sense with
+    vertical tabs (e.g. <code>:set tabs.position left</code>).
+</p>
+</li>
+<li>
+<p><em>
+What&#8217;s the difference between insert and passthrough mode?
+</em></p>
+<p>
+    They are quite similar, but insert mode has some bindings (like <code>Ctrl-e</code> to
+    open an editor) while passthrough mode only has shift+escape bound. This is
+    because shift+escape is unlikely to be a useful binding to be passed to a
+    webpage. However, any other keys may be assigned to leaving passthrough mode
+    instead of shift+escape should this be desired.
+</p>
+</li>
+<li>
+<p><em>
+Why does it take longer to open a URL in qutebrowser than in chromium?
+</em></p>
+<p>
+    When opening a URL in an existing instance, the normal qutebrowser
+    Python script is started and a few PyQt libraries need to be
+    loaded until it is detected that there is an instance running
+    to which the URL is then passed. This takes some time.
+    One workaround is to use this
+    <a href="https://github.com/qutebrowser/qutebrowser/blob/master/scripts/open_url_in_instance.sh">script</a>
+    and place it in your $PATH with the name "qutebrowser". This
+    script passes the URL via an unix socket to qutebrowser (if its
+    running already) using socat which is much faster and starts a new
+    qutebrowser if it is not running already.
+</p>
+</li>
+<li>
+<p><em>
+How do I make qutebrowser use greasemonkey scripts?
+</em></p>
+<p>
+    There is currently no UI elements to handle managing greasemonkey scripts.
+    All management of what scripts are installed or disabled is done in the
+    filesystem by you. qutebrowser reads all files that have an extension of
+    <code>.js</code> from the <code>&lt;data&gt;/greasemonkey/</code> folder and attempts to load them.
+    Where <code>&lt;data&gt;</code> is the qutebrowser data directory shown in the <code>Paths</code>
+    section of the page displayed by <code>:version</code>. If you want to disable a
+    script just rename it, for example, to have <code>.disabled</code> on the end, after
+    the <code>.js</code> extension. To reload scripts from that directory run the command
+    <code>:greasemonkey-reload</code>.
+</p>
+<div class="paragraph"><p>Troubleshooting: to check that your script is being loaded when
+<code>:greasemonkey-reload</code> runs you can start qutebrowser with the arguments
+<code>--debug --logfilter greasemonkey,js</code> and check the messages on the
+program&#8217;s standard output for errors parsing or loading your script.
+You may also see javascript errors if your script is expecting an environment
+that we fail to provide.</p></div>
+<div class="paragraph"><p>Note that there are some missing features which you may run into:</p></div>
+<div class="olist arabic"><ol class="arabic">
+<li>
+<p>
+Some scripts expect <code>GM_xmlhttpRequest</code> to ignore Cross Origin Resource
+  Sharing restrictions, this is currently not supported, so scripts making
+  requests to third party sites will often fail to function correctly.
+</p>
+</li>
+<li>
+<p>
+If your backend is a QtWebEngine version 5.8, 5.9 or 5.10 then regular
+  expressions are not supported in <code>@include</code> or <code>@exclude</code> rules. If your
+  script uses them you can re-write them to use glob expressions or convert
+  them to <code>@match</code> rules.
+  See <a href="https://wiki.greasespot.net/Metadata_Block">the wiki</a> for more info.
+</p>
+</li>
+<li>
+<p>
+Any greasemonkey API function to do with adding UI elements is not currently
+  supported. That means context menu extentensions and background pages.
+</p>
+</li>
+</ol></div>
+</li>
+<li>
+<p><em>
+How do I change the <code>WM_CLASS</code> used by qutebrowser windows?
+</em></p>
+<p>
+    Qt only supports setting <code>WM_CLASS</code> globally, which you can do by starting
+    with <code>--qt-arg name foo</code>. Note that all windows are part of the same
+    qutebrowser instance (unless you use <code>--temp-basedir</code> or <code>--basedir</code>), so
+    they all will share the same <code>WM_CLASS</code>.
+</p>
+</li>
+</ol></div>
+</div>
+</div>
+<div class="sect1">
+<h2 id="_troubleshooting">Troubleshooting</h2>
+<div class="sectionbody">
+<div class="dlist"><dl>
+<dt class="hdlist1">
+Unable to view flash content.
+</dt>
+<dd>
+<p>
+    If you have flash installed for on your system, it&#8217;s necessary to enable plugins
+    to use the flash plugin. Using the command <code>:set content.plugins true</code>
+    in qutebrowser will enable plugins. Packages for flash should
+    be provided for your platform or it can be obtained from
+    <a href="https://get.adobe.com/flashplayer/">Adobe</a>.
+</p>
+</dd>
+<dt class="hdlist1">
+Experiencing freezing on sites like duckduckgo and youtube.
+</dt>
+<dd>
+<p>
+    This issue could be caused by stale plugin files installed by <code>mozplugger</code>
+    if mozplugger was subsequently removed.
+    Try exiting qutebrowser and removing <code>~/.mozilla/plugins/mozplugger*.so</code>.
+    See <a href="https://github.com/qutebrowser/qutebrowser/issues/357">Issue #357</a>
+    for more details.
+</p>
+</dd>
+<dt class="hdlist1">
+When using QtWebEngine, qutebrowser reports "Render Process Crashed" and the console prints a traceback on Gentoo Linux or another Source-Based Distro
+</dt>
+<dd>
+<p>
+    As stated in <a href="https://gcc.gnu.org/gcc-6/changes.html">GCC&#8217;s Website</a> GCC 6 has introduced some optimizations that could break non-conforming codebases, like QtWebEngine.<br />
+    As a workaround, you can disable the nullpointer check optimization by adding the -fno-delete-null-pointer-checks flag while compiling.<br />
+    On gentoo, you just need to add it into your make.conf, like this:<br />
+</p>
+<div class="literalblock">
+<div class="content">
+<pre><code>CFLAGS="... -fno-delete-null-pointer-checks"
+CXXFLAGS="... -fno-delete-null-pointer-checks"</code></pre>
+</div></div>
+<div class="paragraph"><p>And then re-emerging qtwebengine with:<br /></p></div>
+<div class="literalblock">
+<div class="content">
+<pre><code>emerge -1 qtwebengine</code></pre>
+</div></div>
+</dd>
+<dt class="hdlist1">
+Unable to view DRM content (Netflix, Spotify, etc.).
+</dt>
+<dd>
+<p>
+    You will need to install <code>widevine</code> and set <code>qt.args</code> to point to it.
+    Qt 5.9 currently only supports widevine up to Chrome version 61.
+</p>
+<div class="paragraph"><p>On Arch, simply install <code>chromium-widevine</code> from the AUR.</p></div>
+<div class="paragraph"><p>For other distributions, download the chromium tarball and widevine-cdm zip from
+<a href="https://aur.archlinux.org/packages/chromium-widevine/">the AUR page</a>,
+extract <code>libwidevinecdmadapter.so</code> and <code>libwidevinecdm.so</code> files, respectively,
+and move them to the <code>ppapi</code> plugin directory in your Qt library directory (create it if it does not exist).</p></div>
+<div class="paragraph"><p>Lastly, set your <code>qt.args</code> to point to that directory and restart qutebrowser:</p></div>
+<div class="listingblock">
+<div class="content">
+<pre><code>:set qt.args '["ppapi-widevine-path=/usr/lib64/qt5/plugins/ppapi/libwidevinecdmadapter.so"]'
+:restart</code></pre>
+</div></div>
+</dd>
+<dt class="hdlist1">
+Unable to use <code>spawn</code> on MacOS.
+</dt>
+<dd>
+<p>
+When running qutebrowser from the prebuilt binary (<code>qutebrowser.app</code>) it <strong>will
+not</strong> read any files that would alter your <code>$PATH</code> (e.g. <code>.profile</code>, <code>.bashrc</code>,
+etc). This is not a bug, just that <code>.profile</code> is not propogated to GUI
+applications in MacOS.
+</p>
+<div class="paragraph"><p>See <a href="https://github.com/qutebrowser/qutebrowser/issues/4273">Issue #4273</a> for
+details and potential workarounds.</p></div>
+</dd>
+<dt class="hdlist1">
+My issue is not listed.
+</dt>
+<dd>
+<p>
+    If you experience any segfaults or crashes, you can report the issue in
+    <a href="https://github.com/qutebrowser/qutebrowser/issues">the issue tracker</a> or
+    using the <code>:report</code> command.
+    If you are reporting a segfault, make sure you read the
+    <a href="stacktrace.html">guide</a> on how to report them with all needed
+    information.
+</p>
+</dd>
+</dl></div>
+</div>
+</div>
+</div>
+<div id="footnotes"><hr /></div>
+<div id="footer">
+<div id="footer-text">
+Last updated
+ 2019-07-18 12:25:32 CEST
+</div>
+</div>
+</body>
+</html>