--- conflicted
+++ resolved
@@ -28,12 +28,7 @@
 
 from qutebrowser.config import config
 from qutebrowser.completion import completiondelegate
-<<<<<<< HEAD
-from qutebrowser.completion.models import base
-from qutebrowser.utils import utils, usertypes
-=======
-from qutebrowser.utils import utils, usertypes, objreg, debug, log
->>>>>>> 49b858e3
+from qutebrowser.utils import utils, usertypes, debug, log
 from qutebrowser.commands import cmdexc, cmdutils
 
 
@@ -114,13 +109,7 @@
         super().__init__(parent)
         self.pattern = ''
         self._win_id = win_id
-<<<<<<< HEAD
-        # FIXME handle new aliases.
-        # config.instance.changed.connect(self.init_command_completion)
         config.instance.changed.connect(self._on_config_changed)
-=======
-        objreg.get('config').changed.connect(self._on_config_changed)
->>>>>>> 49b858e3
 
         self._active = False
 
@@ -303,10 +292,6 @@
         for i in range(model.rowCount()):
             self.expand(model.index(i, 0))
 
-<<<<<<< HEAD
-        if (config.val.completion.show == 'always' and
-                model.count() > 0):
-=======
     def set_pattern(self, pattern):
         """Set the pattern on the underlying model."""
         if not self.model():
@@ -319,9 +304,8 @@
             self._maybe_show()
 
     def _maybe_show(self):
-        if (config.get('completion', 'show') == 'always' and
+        if (config.val.completion.show == 'always' and
                 self.model().count() > 0):
->>>>>>> 49b858e3
             self.show()
         else:
             self.hide()
