--- conflicted
+++ resolved
@@ -1013,7 +1013,6 @@
         url = objreg.get('quickmark-manager').get(name)
         self._open(url, tab, bg, window)
 
-<<<<<<< HEAD
     @cmdutils.register(instance='command-dispatcher', scope='window')
     def bookmark(self):
         """Save the current page as a bookmark."""
@@ -1034,7 +1033,7 @@
             window: Load the bookmark in a new window.
         """
         self._open(QUrl(url), tab, bg, window)
-=======
+
     @cmdutils.register(instance='command-dispatcher', hide=True,
                        scope='window')
     def follow_selected(self, tab=False):
@@ -1067,7 +1066,6 @@
                     raise cmdexc.CommandError('Anchor element without href!')
                 url = self._current_url().resolved(QUrl(url))
                 self._open(url, tab)
->>>>>>> 0ddf1316
 
     @cmdutils.register(instance='command-dispatcher', name='inspector',
                        scope='window')
