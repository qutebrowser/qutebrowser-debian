<<<<<<< HEAD
qutebrowser (1.1.0-2) UNRELEASED; urgency=medium

  * Create two new packages qutebrowser-qtwebengine and
    qutebrowser-qtwebkit to be able to specify dependencies of the type
    "(a & b) | (c & d)" and to have packages which install qutebrowser
    with the preferred backend. Hopefully allows qutebrowser to be
    installable on more architectures as QtWebEngine is not available on
    all architectures.

 -- Axel Beckert <abe@debian.org>  Fri, 19 Jan 2018 01:47:55 +0100
=======
qutebrowser (1.1.1-1) unstable; urgency=medium

  * New upstream release

 -- Fritz Reichwald <reichwald@b1-systems.de>  Sat, 20 Jan 2018 23:08:11 +0100
>>>>>>> a695a4a9

qutebrowser (1.1.0-1) unstable; urgency=medium

  * New upstream release
  * Add explicit dependency on libqt5core5a (>= 5.7.1). libqt5core5a was
    already an implicit dependency, but without that version restriction.
  * Add python3-pyqt5.qtwebkit as alternative to
    python3-pyqt5.qtwebengine, now that the former is known to work with
    qutebrowser in Debian, too.
  * Declare compliance with Debian Policy 4.1.3. (No changes needed.)
  * Bump debhelper compatibility level to 11.
    + Update versioned debhelper build-dependency accordingly.

 -- Axel Beckert <abe@debian.org>  Tue, 16 Jan 2018 00:36:51 +0100

qutebrowser (1.0.4-3) unstable; urgency=high

  * Add missing runtime dependencies python3-pkg-resources and
    libqt5sql5-sqlite. Thanks Christoph Biedl! (Closes: #884583)
  * Apply "wrap-and-sort -a".
  * Make versioned dependencies more readable by inserting a blank between
    relation and version number.

 -- Axel Beckert <abe@debian.org>  Mon, 18 Dec 2017 00:21:09 +0100

qutebrowser (1.0.4-2) unstable; urgency=medium

  * Add myself to Uploaders.
  * Provide "x-www-browser". (The according alternatives are already in
    place.)
  * Add Vcs-* headers.
  * Declare compliance with Debian Policy 4.1.2. (No changes needed.)
  * Set "Rules-Requires-Root: no".
  * Drop dependency on python (2.7). The last userscripts were made Python
    3 compatible by upstream. Thanks Lintian for nagging!
    + Patch those userscripts which are compatible with Python 2 as well
      as with Python 3 to sport an explicit python3 shebang line.
  * Override lintian warning command-in-menu-file-and-desktop-file
    (disputed).

 -- Axel Beckert <abe@debian.org>  Tue, 05 Dec 2017 18:02:24 +0100

qutebrowser (1.0.4-1) unstable; urgency=medium

  * New upstream release

 -- Fritz Reichwald <reichwald@b1-systems.de>  Tue, 28 Nov 2017 23:28:48 +0100

qutebrowser (1.0.3-1-1) unstable; urgency=medium

  * New upstream release
  * Fix watchfile to support upstream versions ending with -1
  * use dh_auto_build instead of custom build command
  * Fix long description
  * Use wildcard in path for deleted files to be independent of python minor version
  * Fix upstream url in copyright
  * Remove license text for MPL in copyright and add reference to common-licenses
  * really push compat level to 10

 -- Fritz Reichwald <reichwald@b1-systems.de>  Mon, 27 Nov 2017 20:34:43 +0100

qutebrowser (1.0.3-3) unstable; urgency=medium

  * Fix one-line description (Closes: #882345)

 -- Fritz Reichwald <reichwald@b1-systems.de>  Wed, 22 Nov 2017 08:21:03 +0100

qutebrowser (1.0.3-2) unstable; urgency=medium

  * Remove bogus foo.mp3

 -- Fritz Reichwald <reichwald@b1-systems.de>  Sat, 04 Nov 2017 23:47:27 +0100

qutebrowser (1.0.3-1) unstable; urgency=medium

  * New upstream release

 -- Fritz Reichwald <reichwald@b1-systems.de>  Sat, 04 Nov 2017 22:38:21 +0100

qutebrowser (1.0.2-1) unstable; urgency=medium

  * New upstream release

 -- Fritz Reichwald <reichwald@b1-systems.de>  Tue, 17 Oct 2017 08:25:29 +0200

qutebrowser (1.0.1-1) unstable; urgency=medium

  * New upstream release

 -- Fritz Reichwald <reichwald@b1-systems.de>  Fri, 13 Oct 2017 10:11:07 +0200

qutebrowser (1.0.0-1) unstable; urgency=medium

  * New upstream release
    + Support for legacy QtWebKit (before 5.212 which is distributed
      independently from Qt) is dropped.
    + Support for Python 3.4 is dropped.
    + Support for Qt before 5.7.1 and PyQt before 5.7 is dropped.
    + New dependency on the QtSql module and Qt sqlite support.
    + New dependency on the attrs Python module.
    + The dependency on PyOpenGL (when using QtWebEngine) got removed. Note
      that PyQt5.QtOpenGL is still a dependency.
    + PyQt5.QtOpenGL is now always required, even with QtWebKit.
    + The QtWebEngine backend is now used by default.
  * Bump debhelper dependency to 10.
  * Declare complpiance with Debian Policy 4.1.1 (no changes needed)

 -- Fritz Reichwald <reichwald@b1-systems.de>  Thu, 12 Oct 2017 18:02:43 +0200

qutebrowser (0.11.1-1) unstable; urgency=medium

  * New upstream release

 -- Fritz Reichwald <reichwald@b1-systems.de>  Mon, 09 Oct 2017 14:53:17 +0200

qutebrowser (0.11.0-1) unstable; urgency=medium

  * Initial release. (Closes: #832159)

 -- Fritz Reichwald <reichwald@b1-systems.de>  Tue, 04 Jul 2017 23:06:42 +0200<|MERGE_RESOLUTION|>--- conflicted
+++ resolved
@@ -1,5 +1,4 @@
-<<<<<<< HEAD
-qutebrowser (1.1.0-2) UNRELEASED; urgency=medium
+qutebrowser (1.1.1-2) UNRELEASED; urgency=medium
 
   * Create two new packages qutebrowser-qtwebengine and
     qutebrowser-qtwebkit to be able to specify dependencies of the type
@@ -8,14 +7,13 @@
     installable on more architectures as QtWebEngine is not available on
     all architectures.
 
- -- Axel Beckert <abe@debian.org>  Fri, 19 Jan 2018 01:47:55 +0100
-=======
+ -- Axel Beckert <abe@debian.org>  Sun, 21 Jan 2018 21:32:18 +0100
+
 qutebrowser (1.1.1-1) unstable; urgency=medium
 
   * New upstream release
 
  -- Fritz Reichwald <reichwald@b1-systems.de>  Sat, 20 Jan 2018 23:08:11 +0100
->>>>>>> a695a4a9
 
 qutebrowser (1.1.0-1) unstable; urgency=medium
 
